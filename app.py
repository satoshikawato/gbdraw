<<<<<<< HEAD
#!/usr/bin/env python
# coding: utf-8


import subprocess
import os
import io
import logging
import shutil
import uuid
import tomllib
import streamlit as st
from pathlib import Path
from importlib import resources
from contextlib import redirect_stdout, redirect_stderr

from gbdraw.circular import circular_main
from gbdraw.linear import linear_main


# --- Basic Application Settings ---
st.set_page_config(layout="wide")

st.title("🧬 gbdraw Web App")
st.caption("A genome diagram generator for microbes and organelles")


# --- Define the list of selectable feature keys ---
FEATURE_KEYS = [
    "assembly_gap", "C_region", "CDS", "centromere", "D-loop", "D_segment",
    "exon", "gap", "intron", "J_segment", "mat_peptide", "misc_binding",
    "misc_difference", "misc_feature", "misc_RNA", "misc_structure",
    "mobile_element", "modified_base", "mRNA", "ncRNA", "operon", "oriT",
    "precursor_RNA", "primer_bind", "propeptide", "protein_bind", "regulatory",
    "repeat_region", "rep_origin", "rRNA", "sig_peptide", "stem_loop",
    "telomere", "tmRNA", "transit_peptide", "tRNA", "unsure", "V_region",
    "V_segment", "variation", "3'UTR", "5'UTR"
]


st.markdown(
    """
    <p>
    <a href="https://anaconda.org/bioconda/gbdraw"><img src="https://anaconda.org/bioconda/gbdraw/badges/version.svg" alt="version"></a>
    <a href="https://anaconda.org/bioconda/gbdraw"><img src="https://anaconda.org/bioconda/gbdraw/badges/platforms.svg" alt="platforms"></a>
    <a href="http://bioconda.github.io/recipes/gbdraw/README.html"><img src="https://img.shields.io/badge/install%20with-bioconda-brightgreen.svg?style=flat" alt="install with bioconda"></a>
    <a href="https://anaconda.org/bioconda/gbdraw"><img src="https://anaconda.org/bioconda/gbdraw/badges/license.svg" alt="license"></a>
    <a href="https://deepwiki.com/satoshikawato/gbdraw"><img src="https://deepwiki.com/badge.svg" alt="Ask DeepWiki"></a>
    </p>
    """,
    unsafe_allow_html=True
)

# --- Temporary Directory and Session State Initialization ---
TEMP_DIR = Path("gbdraw_temp")
UPLOAD_DIR = TEMP_DIR / "uploads"
UPLOAD_DIR.mkdir(exist_ok=True, parents=True)

# Initialize session state
if 'uploaded_files' not in st.session_state:
    st.session_state.uploaded_files = {}
if 'circular_result' not in st.session_state:
    st.session_state.circular_result = None
if 'linear_result' not in st.session_state:
    st.session_state.linear_result = None
if 'linear_seq_count' not in st.session_state:
    st.session_state.linear_seq_count = 1

# --- Helper Functions ---
@st.cache_data
def get_palettes():
    """Dynamically get the list of color palettes from gbdraw's internal files."""
    try:
        with resources.files("gbdraw").joinpath("data").joinpath("color_palettes.toml").open("rb") as fh:
            doc = tomllib.load(fh)
        return [""] + sorted(k for k in doc if k != "title")
    except (FileNotFoundError, ModuleNotFoundError, AttributeError):
        st.warning("Could not dynamically load palettes from gbdraw. Using a default list.")
        return ["default"]

@st.cache_data
def get_palette_colors(palette_name: str) -> dict:
    """Loads the colors for a specific palette from the internal TOML file."""
    try:
        with resources.files("gbdraw").joinpath("data").joinpath("color_palettes.toml").open("rb") as fh:
            all_palettes = tomllib.load(fh)
        return all_palettes.get(palette_name, all_palettes.get("default", {}))
    except (FileNotFoundError, ModuleNotFoundError, AttributeError) as e:
        st.warning(f"Could not dynamically load palette colors: {e}. Using a default list.")
        return {
            "CDS": "#89d1fa", "rRNA": "#71ee7d", "tRNA": "#e8b441",
            "tmRNA": "#ded44e", "ncRNA": "#c4fac3", "repeat_region": "#d3d3d3",
            "misc_feature": "#d3d3d3", "default": "#d3d3d3", "skew_high": "#6dded3",
            "skew_low": "#ad72e3", "gc_content": "#a1a1a1", "pairwise_match": "#d3d3d3"
        }

def manual_select_update(key):
    """Callback to update session state from a widget's value."""
    manual_key = f"{key}_manual"
    if key in st.session_state and manual_key in st.session_state:
        if st.session_state[key] != st.session_state[manual_key]:
            st.session_state[manual_key] = st.session_state[key]

def create_manual_selectbox(label, options, key):
    """Creates a selectbox with robust, manual state management."""
    manual_key = f"{key}_manual"
    if manual_key not in st.session_state:
        st.session_state[manual_key] = ""

    try:
        current_index = options.index(st.session_state[manual_key])
    except ValueError:
        current_index = 0
    
    st.selectbox(
        label,
        options=options,
        key=key,
        index=current_index,
        on_change=manual_select_update,
        args=(key,)
    )

PALETTES = get_palettes()

# --- Sidebar (File Management) ---
with st.sidebar:
    st.header("📂 File Management")
    uploaded_files_list = st.file_uploader(
        "Upload GenBank, Color, or BLAST files",
        accept_multiple_files=True
    )
    if uploaded_files_list:
        for uploaded_file in uploaded_files_list:
            safe_name = uploaded_file.name.replace(" ", "_").replace("(", "").replace(")", "")
            if safe_name not in st.session_state.uploaded_files:
                save_path = UPLOAD_DIR / f"{uuid.uuid4().hex[:8]}_{safe_name}"
                with open(save_path, "wb") as f:
                    f.write(uploaded_file.getbuffer())
                st.session_state.uploaded_files[safe_name] = str(save_path)
        st.success(f"{len(uploaded_files_list)} file(s) uploaded successfully!")

    st.subheader("Uploaded Files")
    if not st.session_state.uploaded_files:
        st.info("No files uploaded yet.")
    else:
        for fname in st.session_state.uploaded_files.keys():
            st.write(f"- `{fname}`")

    if st.button("Clear All Uploaded Files"):
        for key in list(st.session_state.keys()):
            del st.session_state[key]
        if UPLOAD_DIR.exists():
            shutil.rmtree(UPLOAD_DIR)
            UPLOAD_DIR.mkdir(exist_ok=True, parents=True)
        st.success("All uploaded files and states have been cleared.")
        st.rerun()

# --- Main Content (Mode Selection) ---
file_options = [""] + sorted(st.session_state.uploaded_files.keys())

# Replace st.tabs with st.radio to maintain state across reruns
selected_mode = st.radio(
    "Select Mode",
    ["🔵 Circular", "📏 Linear"],
    horizontal=True,
    label_visibility="collapsed"
)
st.markdown("---")


# --- CIRCULAR MODE ---
if selected_mode == "🔵 Circular":
    st.header("Circular Genome Map")
    st.subheader("Input Files")

    create_manual_selectbox("GenBank file:", file_options, "c_gb")
    create_manual_selectbox("Feature-specific color file (optional):", file_options, "c_t_color")
    st.markdown("---")

    st.subheader("🎨 Color Customization")
    
    # Callback for circular palette change
    def circular_palette_changed():
        new_palette = st.session_state.c_palette_selector
        st.session_state.custom_circular_colors = get_palette_colors(new_palette).copy()

    # Initialize state for circular colors if it doesn't exist
    if 'custom_circular_colors' not in st.session_state:
        default_palette = PALETTES[0] if PALETTES and PALETTES[0] != "" else "default"
        st.session_state.custom_circular_colors = get_palette_colors(default_palette).copy()

    st.selectbox(
        "Base color palette:", 
        PALETTES, 
        key="c_palette_selector",
        on_change=circular_palette_changed
    )

    st.write("Click on the color boxes below to customize the default colors for each feature.")
    cols = st.columns(5)
    color_keys = sorted(st.session_state.custom_circular_colors.keys())
    for i, feature in enumerate(color_keys):
        col = cols[i % 5]
        with col:
            st.session_state.custom_circular_colors[feature] = st.color_picker(
                label=feature,
                value=st.session_state.custom_circular_colors[feature],
                key=f"c_color_picker_{feature}"
            )
    st.markdown("---")

    with st.form("circular_form"):
        st.header("Drawing Options")
        col1, col2 = st.columns(2)
        with col1:
            st.subheader("Basic Settings")
            c_prefix = st.text_input("Output prefix (optional):", help="Default is input file name")
            c_species = st.text_input("Species name (optional):", help='e.g., "<i>Escherichia coli</i>"')
            c_strain = st.text_input("Strain/isolate name (optional):", help='e.g., "K-12"')
            c_fmt = st.selectbox("Output format:", ["svg", "png", "pdf", "eps", "ps"], index=0, key="c_fmt")
            c_track_type = st.selectbox("Track type:", ["tuckin", "middle", "spreadout"], index=0, key="c_track")
            c_legend = st.selectbox("Legend:", ["right", "left", "upper_left", "upper_right", "lower_left", "lower_right", "none"], index=0, key="c_legend")
        with col2:
            st.subheader("Display Options")
            c_show_labels = st.checkbox("Show labels", value=False, key="c_labels")
            c_separate_strands = st.checkbox("Separate strands", value=False, key="c_strands")
            c_allow_inner_labels = st.checkbox("Allow inner labels", value=False, key="c_inner_labels")
            if c_allow_inner_labels:
                st.info("💡 Inner labels are enabled. GC content and GC skew tracks will be automatically suppressed to avoid overlap.")
                c_suppress_gc = True
                c_suppress_skew = True
            else:
                c_suppress_gc = st.checkbox("Suppress GC content track", value=False, key="c_gc_suppress")
                c_suppress_skew = st.checkbox("Suppress GC skew track", value=False, key="c_skew_suppress")
            with st.expander("🔧 Advanced Options"):
                c_adv_feat = st.multiselect("Features (-k):", options=FEATURE_KEYS, default=["CDS", "tRNA", "rRNA", "repeat_region"], key="c_feat")
                c_adv_nt = st.text_input("Dinucleotide (--nt):", value="GC", key="c_nt")
                c_adv_win = st.number_input("Window size:", value=1000, key="c_win")
                c_adv_step = st.number_input("Step size:", value=100, key="c_step")
                c_adv_blk_color = st.color_picker("Block stroke color:", value="#808080", key="c_b_color")
                c_adv_blk_width = st.number_input("Block stroke width:", 0.0, key="c_b_width")
                c_adv_line_color = st.color_picker("Line stroke color:", value="#808080", key="c_l_color")
                c_adv_line_width = st.number_input("Line stroke width:", 1.0, key="c_l_width")
        c_submitted = st.form_submit_button("🚀 Run gbdraw Circular", type="primary")

    if c_submitted:
        selected_gb_file = st.session_state.get("c_gb_manual", "")
        if not selected_gb_file:
            st.error("Please select a GenBank file.")
        else:
            gb_path = st.session_state.uploaded_files[selected_gb_file]
            sanitized_prefix = os.path.basename(c_prefix.strip())
            prefix = sanitized_prefix or Path(selected_gb_file).stem
            circular_args = ["-i", gb_path, "-o", prefix, "-f", c_fmt, "--track_type", c_track_type]
            if c_species:
                circular_args.extend(["--species", c_species])
            if c_strain:
                circular_args.extend(["--strain", c_strain])
            if c_show_labels: circular_args.append("--show_labels")
            if c_separate_strands: circular_args.append("--separate_strands")
            if c_allow_inner_labels:
                circular_args.extend(["--allow_inner_labels", "--suppress_gc", "--suppress_skew"])
            else:
                if c_suppress_gc: circular_args.append("--suppress_gc")
                if c_suppress_skew: circular_args.append("--suppress_skew")
            if c_legend != "right": circular_args += ["-l", c_legend]
            
            selected_palette = st.session_state.get("c_palette_selector")
            if selected_palette: circular_args += ["--palette", selected_palette]

            if 'custom_circular_colors' in st.session_state:
                custom_color_filename = f"custom_colors_c_{uuid.uuid4().hex[:8]}.tsv"
                save_path = UPLOAD_DIR / custom_color_filename
                with open(save_path, "w") as f:
                    for feature, color in st.session_state.custom_circular_colors.items():
                        f.write(f"{feature}\t{color}\n")
                circular_args += ["-d", str(save_path)]
            circular_args += ["-k", ",".join(c_adv_feat), "-n", c_adv_nt, "-w", str(c_adv_win), "-s", str(c_adv_step)]
            circular_args += ["--block_stroke_color", c_adv_blk_color, "--block_stroke_width", str(c_adv_blk_width)]
            circular_args += ["--line_stroke_color", c_adv_line_color, "--line_stroke_width", str(c_adv_line_width)]
            selected_t_color_file = st.session_state.get("c_t_color_manual", "")
            if selected_t_color_file: circular_args += ["-t", st.session_state.uploaded_files[selected_t_color_file]]
            
            logger = logging.getLogger() 
            log_capture = io.StringIO()  
            command_str = f"gbdraw circular {' '.join(circular_args)}"
            log_capture.write(f"--- Executed Command ---\n{command_str}\n------------------------\n\n")
            stream_handler = logging.StreamHandler(log_capture)
            stream_handler.setLevel(logging.INFO) 
            logger.addHandler(stream_handler)
            with st.spinner(f"Running: `gbdraw circular {' '.join(circular_args)}`"):
                try:
                    with redirect_stderr(log_capture):
                        circular_main(circular_args)
                    st.success("✅ gbdraw finished successfully.")
                    st.session_state.circular_result = {"prefix": prefix, "fmt": c_fmt, "log": log_capture.getvalue()}
                except SystemExit as e:
                    if e.code != 0:
                        st.error(f"Error running gbdraw (exit code {e.code}):\n{log_capture.getvalue()}")
                        st.session_state.circular_result = None
                    else: 
                        st.success("✅ gbdraw finished successfully.")
                        st.session_state.circular_result = {"prefix": prefix, "fmt": c_fmt, "log": log_capture.getvalue()}
                except Exception as e:
                    st.error(f"An unexpected error occurred:\n{e}\n\nLog:\n{log_capture.getvalue()}")
                    st.session_state.circular_result = None
                finally:
                    logger.removeHandler(stream_handler)

    if st.session_state.circular_result:
        st.subheader("🌀 Circular Drawing Output")
        res = st.session_state.circular_result
        prefix = res["prefix"] 
        fmt = res["fmt"]
        output_files = sorted(list(Path(".").glob(f"{prefix}*.{fmt}")))
        if output_files:
            for out_path in output_files:
                file_extension = out_path.suffix.lower()
                if file_extension == ".svg":
                    st.image(out_path.read_text(), caption=str(out_path.name))
                elif file_extension == ".png":
                    st.image(str(out_path), caption=str(out_path.name))
                else:
                    st.info(f"📄 Preview is not available for {out_path.suffix.upper()} format. Please use the download button below.")
                with open(out_path, "rb") as f:
                    st.download_button(
                        f"⬇️ Download {out_path.name}",
                        data=f,
                        file_name=out_path.name,
                        key=f"download_{out_path.name}"
                    )
                st.markdown("---")
            with st.expander("Show Log"):
                st.text(res["log"])
        else:
            st.warning("Output file(s) seem to be missing. Please run again.")
            with st.expander("Show Log"):
                st.text(res["log"])

# --- LINEAR MODE ---
if selected_mode == "📏 Linear":
    st.header("Linear Genome Map")
    st.subheader("Input Files")
    input_container = st.container()
    with input_container:
        for i in range(st.session_state.linear_seq_count):
            cols = st.columns([3, 3])
            with cols[0]:
                create_manual_selectbox(f"Sequence File {i+1}", file_options, f"l_gb_{i}")
            if i < st.session_state.linear_seq_count - 1:
                with cols[1]:
                    create_manual_selectbox(f"Comparison File {i+1}", file_options, f"l_blast_{i}")

    b_col1, b_col2, _ = st.columns([1, 2, 5])
    if b_col1.button("➕ Add Pair"):
        st.session_state.linear_seq_count += 1
        st.rerun()
    if b_col2.button("➖ Remove Last Pair") and st.session_state.linear_seq_count > 1:
        st.session_state.linear_seq_count -= 1
        for key in [f"l_gb_{st.session_state.linear_seq_count}", f"l_blast_{st.session_state.linear_seq_count - 1}"]:
            manual_key = f"{key}_manual"
            if manual_key in st.session_state:
                del st.session_state[manual_key]
            if key in st.session_state:
                del st.session_state[key]
        st.rerun()

    st.subheader("Color Options")
    create_manual_selectbox("Feature-specific color file (optional):", file_options, "l_t_color")

    def linear_palette_changed():
        new_palette = st.session_state.l_palette_selector
        st.session_state.custom_linear_colors = get_palette_colors(new_palette).copy()

    if 'custom_linear_colors' not in st.session_state:
        default_palette = PALETTES[0] if PALETTES and PALETTES[0] != "" else "default"
        st.session_state.custom_linear_colors = get_palette_colors(default_palette).copy()

    st.selectbox(
        "Base color palette:",
        PALETTES,
        key="l_palette_selector",
        on_change=linear_palette_changed,
    )

    st.write("Click on the color boxes below to customize the default colors for each feature.")
    l_cols = st.columns(5)
    
    l_color_keys = sorted(st.session_state.custom_linear_colors.keys())
    for i, feature in enumerate(l_color_keys):
        col = l_cols[i % 5]
        with col:
            st.session_state.custom_linear_colors[feature] = st.color_picker(
                label=feature,
                value=st.session_state.custom_linear_colors[feature],
                key=f"l_color_picker_{feature}"
            )
    st.markdown("---")

    with st.form("linear_form"):
        st.header("Drawing Options")
        col1, col2 = st.columns(2)
        with col1:
            l_prefix = st.text_input("Output prefix:", value="linear", key="l_prefix")
            l_fmt = st.selectbox("Output format:", ["svg", "png", "pdf", "eps", "ps"], index=0, key="l_fmt")
            l_legend = st.selectbox("Legend:", ["right", "left", "none"], index=0, key="l_legend")
        with col2:
            l_show_labels = st.checkbox("Show labels", value=False, key="l_labels")
            l_separate_strands = st.checkbox("Separate strands", value=False, key="l_strands")
            l_align_center = st.checkbox("Align center", value=False, key="l_align")
            l_show_gc = st.checkbox("Show GC content", value=False, key="l_gc")
            l_resolve_overlaps = st.checkbox("Resolve overlaps (experimental)", value=False, key="l_overlaps")
            with st.expander("🔧 Advanced Options"):
                l_adv_feat = st.multiselect("Features (-k):", options=FEATURE_KEYS, default=["CDS", "tRNA", "rRNA", "repeat_region"], key="l_feat")
                l_adv_nt = st.text_input("nt (--nt):", value="GC", key="l_nt")
                l_adv_win = st.number_input("Window size:", value=1000, key="l_win")
                l_adv_step = st.number_input("Step size:", value=100, key="l_step")
                st.markdown("---")
                st.write("Comparison Filters:")
                l_adv_bitscore = st.number_input("Min bitscore:", value=50.0, key="l_bitscore")
                l_adv_evalue = st.text_input("Max E-value:", value="1e-2", key="l_evalue")
                l_adv_identity = st.number_input("Min identity (%):", value=0.0, key="l_identity")
                st.markdown("---")
                l_adv_blk_color = st.color_picker("Block stroke color:", value="#808080", key="l_b_color")
                l_adv_blk_width = st.number_input("Block stroke width:", 0.0, key="l_b_width")
                l_adv_line_color = st.color_picker("Line stroke color:", value="#808080", key="l_l_color")
                l_adv_line_width = st.number_input("Line stroke width:", 1.0, key="l_l_width")
        l_submitted = st.form_submit_button("🚀 Run gbdraw Linear", type="primary")

    if l_submitted:
        selected_gb = [st.session_state.get(f"l_gb_{i}_manual", "") for i in range(st.session_state.linear_seq_count)]
        selected_gb = [f for f in selected_gb if f]
        selected_blast = [st.session_state.get(f"l_blast_{i}_manual", "") for i in range(st.session_state.linear_seq_count - 1)]
        selected_blast = [f for f in selected_blast if f]

        if not selected_gb:
            st.error("Please select at least one Sequence file.")
        elif selected_blast and len(selected_blast) != len(selected_gb) - 1:
            st.error(f"Please provide {len(selected_gb) - 1} comparison file(s) for {len(selected_gb)} sequence files.")
        else:
            gb_paths = [st.session_state.uploaded_files[f] for f in selected_gb]
            sanitized_prefix = os.path.basename(l_prefix.strip())
            prefix = sanitized_prefix or "linear"
            output_path = Path(f"{prefix}.{l_fmt}")
            linear_args = ["-i", *gb_paths, "-o", prefix, "-f", l_fmt]
            if selected_blast:
                blast_paths = [st.session_state.uploaded_files[f] for f in selected_blast]
                linear_args += ["-b", *blast_paths]
            if l_show_labels: linear_args.append("--show_labels")
            if l_separate_strands: linear_args.append("--separate_strands")
            if l_align_center: linear_args.append("--align_center")
            if l_show_gc: linear_args.append("--show_gc")
            if l_resolve_overlaps: linear_args.append("--resolve_overlaps")
            if l_legend != "right": linear_args += ["-l", l_legend]
            
            selected_palette = st.session_state.get("l_palette_selector")
            if selected_palette: linear_args += ["--palette", selected_palette]

            if 'custom_linear_colors' in st.session_state:
                custom_color_filename = f"custom_colors_l_{uuid.uuid4().hex[:8]}.tsv"
                save_path = UPLOAD_DIR / custom_color_filename
                with open(save_path, "w") as f:
                    for feature, color in st.session_state.custom_linear_colors.items():
                        f.write(f"{feature}\t{color}\n")
                linear_args += ["-d", str(save_path)]
            
            # FIX: Use linear-specific variables (l_adv_win, l_adv_step) instead of circular ones.
            linear_args += ["-k", ",".join(l_adv_feat), "-n", l_adv_nt, "-w", str(l_adv_win), "-s", str(l_adv_step)]
            
            linear_args += ["--bitscore", str(l_adv_bitscore), "--evalue", l_adv_evalue, "--identity", str(l_adv_identity)]
            linear_args += ["--block_stroke_color", l_adv_blk_color, "--block_stroke_width", str(l_adv_blk_width)]
            linear_args += ["--line_stroke_color", l_adv_line_color, "--line_stroke_width", str(l_adv_line_width)]
            selected_t_color_file = st.session_state.get("l_t_color_manual", "")
            if selected_t_color_file: linear_args += ["-t", st.session_state.uploaded_files[selected_t_color_file]]
            
            logger = logging.getLogger()
            log_capture = io.StringIO()
            command_str = f"gbdraw linear {' '.join(map(str, linear_args))}"
            stream_handler = logging.StreamHandler(log_capture)
            stream_handler.setLevel(logging.INFO)
            logger.addHandler(stream_handler)
            log_capture.write(f"--- Executed Command ---\n{command_str}\n------------------------\n\n")
            with st.spinner(f"Running: `{command_str}`"):
                try:
                    with redirect_stderr(log_capture):
                        linear_main(linear_args)
                    st.success("✅ gbdraw finished successfully.")
                    st.session_state.linear_result = {"path": output_path, "log": log_capture.getvalue()}
                except SystemExit as e:
                    if e.code != 0:
                        st.error(f"Error running gbdraw (exit code {e.code}):\n{log_capture.getvalue()}")
                        st.session_state.linear_result = None
                    else:
                        st.success("✅ gbdraw finished successfully.")
                        st.session_state.linear_result = {"path": output_path, "log": log_capture.getvalue()}
                except Exception as e:
                    st.error(f"An unexpected error occurred:\n{e}\n\nLog:\n{log_capture.getvalue()}")
                    st.session_state.linear_result = None
                finally:
                    logger.removeHandler(stream_handler)

    if st.session_state.linear_result:
        st.subheader("📏 Linear Drawing Output")
        res = st.session_state.linear_result
        out_path = res["path"]
        if out_path.exists():
            file_extension = out_path.suffix.lower()
            if file_extension == ".svg":
                st.image(out_path.read_text(), caption=str(out_path.name))
            elif file_extension == ".png":
                st.image(str(out_path), caption=str(out_path.name))
            else:
                st.info(f"📄 Preview is not available for {out_path.suffix.upper()} format. Please use the download button below.")
            with open(out_path, "rb") as f:
                st.download_button(
                    f"⬇️ Download {out_path.name}",
                    data=f,
                    file_name=out_path.name
                )
            with st.expander("Show Log"):
                st.text(res["log"])
        else:
            st.warning("Output file seems to be missing. Please run again.")
            with st.expander("Show Log"):
                st.text(res["log"])

# --- Footer ---
st.markdown("---")
st.markdown(
    "Author: [Satoshi Kawato](https://github.com/satoshikawato)  |  "
    "Source: [gbdraw](https://github.com/satoshikawato/gbdraw)",
    unsafe_allow_html=True
)
=======


import subprocess
import os
import io
import logging
import shutil
import uuid
import tomllib
import streamlit as st
from pathlib import Path
from importlib import resources
from contextlib import redirect_stdout, redirect_stderr

from gbdraw.circular import circular_main
from gbdraw.linear import linear_main


# --- Basic Application Settings ---
st.set_page_config(layout="wide")

st.title("🧬 gbdraw Web App")
st.caption("A genome diagram generator for microbes and organelles")


# --- Define the list of selectable feature keys ---
FEATURE_KEYS = [
    "assembly_gap", "C_region", "CDS", "centromere", "D-loop", "D_segment",
    "exon", "gap", "intron", "J_segment", "mat_peptide", "misc_binding",
    "misc_difference", "misc_feature", "misc_RNA", "misc_structure",
    "mobile_element", "modified_base", "mRNA", "ncRNA", "operon", "oriT",
    "precursor_RNA", "primer_bind", "propeptide", "protein_bind", "regulatory",
    "repeat_region", "rep_origin", "rRNA", "sig_peptide", "stem_loop",
    "telomere", "tmRNA", "transit_peptide", "tRNA", "unsure", "V_region",
    "V_segment", "variation", "3'UTR", "5'UTR"
]


st.markdown(
    """
    <p>
    <a href="https://anaconda.org/bioconda/gbdraw"><img src="https://anaconda.org/bioconda/gbdraw/badges/version.svg" alt="version"></a>
    <a href="https://anaconda.org/bioconda/gbdraw"><img src="https://anaconda.org/bioconda/gbdraw/badges/platforms.svg" alt="platforms"></a>
    <a href="http://bioconda.github.io/recipes/gbdraw/README.html"><img src="https://img.shields.io/badge/install%20with-bioconda-brightgreen.svg?style=flat" alt="install with bioconda"></a>
    <a href="https://anaconda.org/bioconda/gbdraw"><img src="https://anaconda.org/bioconda/gbdraw/badges/license.svg" alt="license"></a>
    <a href="https://deepwiki.com/satoshikawato/gbdraw"><img src="https://deepwiki.com/badge.svg" alt="Ask DeepWiki"></a>
    </p>
    """,
    unsafe_allow_html=True
)

# --- Temporary Directory and Session State Initialization ---
TEMP_DIR = Path("gbdraw_temp")
UPLOAD_DIR = TEMP_DIR / "uploads"
UPLOAD_DIR.mkdir(exist_ok=True, parents=True)

# Initialize session state
if 'uploaded_files' not in st.session_state:
    st.session_state.uploaded_files = {}
if 'circular_result' not in st.session_state:
    st.session_state.circular_result = None
if 'linear_result' not in st.session_state:
    st.session_state.linear_result = None
if 'linear_seq_count' not in st.session_state:
    st.session_state.linear_seq_count = 1

# --- Helper Functions ---
@st.cache_data
def get_palettes():
    """Dynamically get the list of color palettes from gbdraw's internal files."""
    try:
        # Use tomllib
        with resources.files("gbdraw").joinpath("data").joinpath("color_palettes.toml").open("rb") as fh:
            doc = tomllib.load(fh)
        return [""] + sorted(k for k in doc if k != "title")
    except (FileNotFoundError, ModuleNotFoundError, AttributeError):
        st.warning("Could not dynamically load palettes from gbdraw. Using a default list.")

        return ["default"]


PALETTES = get_palettes()

# --- Sidebar (File Management) ---
with st.sidebar:
    st.header("📂 File Management")

    uploaded_files_list = st.file_uploader(
        "Upload GenBank, Color, or BLAST files",
        accept_multiple_files=True
    )

    if uploaded_files_list:
        for uploaded_file in uploaded_files_list:
            safe_name = uploaded_file.name.replace(" ", "_").replace("(", "").replace(")", "")
            if safe_name not in st.session_state.uploaded_files:
                save_path = UPLOAD_DIR / f"{uuid.uuid4().hex[:8]}_{safe_name}"
                with open(save_path, "wb") as f:
                    f.write(uploaded_file.getbuffer())
                st.session_state.uploaded_files[safe_name] = str(save_path)
        st.success(f"{len(uploaded_files_list)} file(s) uploaded successfully!")

    st.subheader("Uploaded Files")
    if not st.session_state.uploaded_files:
        st.info("No files uploaded yet.")
    else:
        for fname in st.session_state.uploaded_files.keys():
            st.write(f"- `{fname}`")

    if st.button("Clear All Uploaded Files"):
        if UPLOAD_DIR.exists():
            shutil.rmtree(UPLOAD_DIR)
        UPLOAD_DIR.mkdir(exist_ok=True, parents=True)
        st.session_state.uploaded_files = {}
        st.success("All uploaded files have been cleared.")
        st.rerun() # Rerun to reflect changes

# --- Main Content (Tabs) ---
file_options = [""] + sorted(st.session_state.uploaded_files.keys())
tab_circular, tab_linear = st.tabs(["🔵 Circular", "📏 Linear"])

# --- CIRCULAR TAB ---
with tab_circular:
    st.header("Circular Genome Map")

    # --- START: Move file selection outside the form ---
    # By moving this outside the form, the selection state is saved immediately.
    st.subheader("Input Files")

    # GenBank file
    gb_key = "c_gb"
    current_gb_selection = st.session_state.get(gb_key, "")
    try:
        gb_index = file_options.index(current_gb_selection)
    except ValueError:
        gb_index = 0
    c_gb_file = st.selectbox(
        "GenBank file:",
        file_options,
        index=gb_index,
        key=gb_key
    )

    # Custom default color file
    d_color_key = "c_d_color"
    current_d_color_selection = st.session_state.get(d_color_key, "")
    try:
        d_color_index = file_options.index(current_d_color_selection)
    except ValueError:
        d_color_index = 0
    c_mod_default_colors = st.selectbox(
        "Custom default color file (optional):",
        file_options,
        index=d_color_index,
        key=d_color_key
    )

    # Feature-specific color file
    t_color_key = "c_t_color"
    current_t_color_selection = st.session_state.get(t_color_key, "")
    try:
        t_color_index = file_options.index(current_t_color_selection)
    except ValueError:
        t_color_index = 0
    c_feature_specific_color_table = st.selectbox(
        "Feature-specific color file (optional):",
        file_options,
        index=t_color_index,
        key=t_color_key
    )
    st.markdown("---")
    # --- END: File selection section ---

    with st.form("circular_form"):
        st.header("Drawing Options")
        col1, col2 = st.columns(2)
        with col1:
            st.subheader("Basic Settings")
            c_prefix = st.text_input("Output prefix (optional):", help="Default is input file name")
            c_fmt = st.selectbox("Output format:", ["svg", "png", "pdf", "eps", "ps"], index=0, key="c_fmt")
            c_track_type = st.selectbox("Track type:", ["tuckin", "middle", "spreadout"], index=0, key="c_track")
            c_legend = st.selectbox("Legend:", ["right", "left", "upper_left", "upper_right", "lower_left", "lower_right", "none"], index=0, key="c_legend")

            c_palette = st.selectbox("Color palette:", PALETTES, index=0, key="c_palette")


        with col2:
            st.subheader("Display Options")
            c_show_labels = st.checkbox("Show labels", value=False, key="c_labels")
            c_separate_strands = st.checkbox("Separate strands", value=False, key="c_strands")
            c_allow_inner_labels = st.checkbox("Allow inner labels", value=False, key="c_inner_labels")
            # Suppress GC content and GC skew tracks if inner labels are allowed
            if c_allow_inner_labels:
                st.info("💡 Inner labels are enabled. GC content and GC skew tracks will be automatically suppressed to avoid overlap.")
                c_suppress_gc = True
                c_suppress_skew = True
            else:
                c_suppress_gc = st.checkbox("Suppress GC content track", value=False, key="c_gc_suppress")
                c_suppress_skew = st.checkbox("Suppress GC skew track", value=False, key="c_skew_suppress")
            with st.expander("🔧 Advanced Options"):

                c_adv_feat = st.multiselect(
                    "Features (-k):",
                    options=FEATURE_KEYS,
                    default=["CDS", "tRNA", "rRNA", "repeat_region"],
                    key="c_feat"
                )
                c_adv_nt = st.text_input("Dinucleotide (--nt):", value="GC", key="c_nt")
                c_adv_win = st.number_input("Window size:", value=1000, key="c_win")
                c_adv_step = st.number_input("Step size:", value=100, key="c_step")
                c_adv_blk_color = st.color_picker("Block stroke color:", value="#808080", key="c_b_color")
                c_adv_blk_width = st.number_input("Block stroke width:", 0.0, key="c_b_width")
                c_adv_line_color = st.color_picker("Line stroke color:", value="#808080", key="c_l_color")
                c_adv_line_width = st.number_input("Line stroke width:", 1.0, key="c_l_width")
        
        # Place the run button at the end of the form
        c_submitted = st.form_submit_button("🚀 Run gbdraw Circular", type="primary")

    if c_submitted:
        if not c_gb_file:
            st.error("Please select a GenBank file.")
        else:
            gb_path = st.session_state.uploaded_files[c_gb_file]

            sanitized_prefix = os.path.basename(c_prefix.strip())
            prefix = sanitized_prefix or Path(c_gb_file).stem
            output_path = Path(f"{prefix}.{c_fmt}")
            circular_args = ["-i", gb_path, "-o", prefix, "-f", c_fmt, "--track_type", c_track_type]
            if c_show_labels: circular_args.append("--show_labels")
            if c_separate_strands: circular_args.append("--separate_strands")

            if c_allow_inner_labels:
                circular_args.append("--allow_inner_labels")
                # If inner labels are allowed, suppress GC content and GC skew tracks
                circular_args.append("--suppress_gc")
                circular_args.append("--suppress_skew")
            else:
                # Only add these options if inner labels are not allowed
                if c_suppress_gc: circular_args.append("--suppress_gc")
                if c_suppress_skew: circular_args.append("--suppress_skew")

            if c_legend != "right": circular_args += ["-l", c_legend]
            if c_palette: circular_args += ["--palette", c_palette]
            circular_args += ["-k", ",".join(c_adv_feat), "-n", c_adv_nt, "-w", str(c_adv_win), "-s", str(c_adv_step)]
            circular_args += ["--block_stroke_color", c_adv_blk_color, "--block_stroke_width", str(c_adv_blk_width)]
            circular_args += ["--line_stroke_color", c_adv_line_color, "--line_stroke_width", str(c_adv_line_width)]
            if c_mod_default_colors: circular_args += ["-d", st.session_state.uploaded_files[c_mod_default_colors]]
            if c_feature_specific_color_table: circular_args += ["-t", st.session_state.uploaded_files[c_feature_specific_color_table]]
            # Set up logging to capture output
            logger = logging.getLogger() 
            log_capture = io.StringIO()  
            # Log the command that will be executed
            command_str = f"gbdraw circular {' '.join(circular_args)}"
            log_capture.write(f"--- Executed Command ---\n{command_str}\n------------------------\n\n")
            # Set up a stream handler to capture logs
            stream_handler = logging.StreamHandler(log_capture)
            stream_handler.setLevel(logging.INFO) 
            logger.addHandler(stream_handler)


            with st.spinner(f"Running: `gbrdaw circular {' '.join(circular_args)}`"):

                try:
                    # Use redirect_stderr to capture any stderr output
                    with redirect_stderr(log_capture):
                        circular_main(circular_args)
                    st.success("✅ gbdraw finished successfully.")

                    st.session_state.circular_result = {"prefix": prefix, "fmt": c_fmt, "log": log_capture.getvalue()}


                except SystemExit as e:
                    # Catch exit calls from argparse to display errors
                    if e.code != 0:
                        st.error(f"Error running gbdraw (exit code {e.code}):\n{log_capture.getvalue()}")
                        st.session_state.circular_result = None
                    else: # Success exit code 0
                        st.success("✅ gbdraw finished successfully.")

                        st.session_state.circular_result = {"prefix": prefix, "fmt": c_fmt, "log": log_capture.getvalue()}

                except Exception as e:
                    st.error(f"An unexpected error occurred:\n{e}\n\nLog:\n{log_capture.getvalue()}")
                    st.session_state.circular_result = None
                finally:
                    logger.removeHandler(stream_handler)

    # --- Circular Tab Result Display ---
    if st.session_state.circular_result:
        st.subheader("🌀 Circular Drawing Output")
        res = st.session_state.circular_result
        # Extract prefix and format from the result
        prefix = res["prefix"] 
        fmt = res["fmt"]
        # Collect all output files matching the prefix and format
        output_files = sorted(list(Path(".").glob(f"{prefix}*.{fmt}")))

        if output_files:
            for out_path in output_files:
                file_extension = out_path.suffix.lower()

                # Preview handling
                if file_extension == ".svg":
                    st.image(out_path.read_text(), caption=str(out_path.name))
                elif file_extension == ".png":
                    st.image(str(out_path), caption=str(out_path.name))
                else:
                    st.info(f"📄 Preview is not available for {out_path.suffix.upper()} format. Please use the download button below.")

                # Download button
                with open(out_path, "rb") as f:
                    st.download_button(
                        f"⬇️ Download {out_path.name}",
                        data=f,
                        file_name=out_path.name,
                        key=f"download_{out_path.name}" # Unique key for each download button
                    )
                st.markdown("---")
            
            # Log display
            with st.expander("Show Log"):
                st.text(res["log"])
                
        else:
            st.warning("Output file(s) seem to be missing. Please run again.")
            with st.expander("Show Log"):
                st.text(res["log"])

# --- LINEAR TAB ---
with tab_linear:
    st.header("Linear Genome Map")
    st.subheader("Input Files")
    input_container = st.container()

    with input_container:
        for i in range(st.session_state.linear_seq_count):
            cols = st.columns([3, 3])
            with cols[0]:
                gb_key = f"l_gb_{i}"
                current_gb_selection = st.session_state.get(gb_key, "")
                try:
                    gb_index = file_options.index(current_gb_selection)
                except ValueError:
                    gb_index = 0
                st.selectbox(
                    f"Sequence File {i+1}",
                    file_options,
                    index=gb_index,
                    key=gb_key,
                )
            if i < st.session_state.linear_seq_count - 1:
                with cols[1]:
                    blast_key = f"l_blast_{i}"
                    current_blast_selection = st.session_state.get(blast_key, "")
                    try:
                        blast_index = file_options.index(current_blast_selection)
                    except ValueError:
                        blast_index = 0
                    st.selectbox(
                        f"Comparison File {i+1}",
                        file_options,
                        index=blast_index,
                        key=blast_key,
                    )

    b_col1, b_col2, _ = st.columns([1, 2, 5])
    if b_col1.button("➕ Add Pair"):
        st.session_state.linear_seq_count += 1
        st.rerun()
    if b_col2.button("➖ Remove Last Pair") and st.session_state.linear_seq_count > 1:
        last_seq_key = f"l_gb_{st.session_state.linear_seq_count - 1}"
        last_blast_key = f"l_blast_{st.session_state.linear_seq_count - 2}"
        if last_seq_key in st.session_state:
            del st.session_state[last_seq_key]
        if last_blast_key in st.session_state:
            del st.session_state[last_blast_key]
        st.session_state.linear_seq_count -= 1
        st.rerun()

    # --- START: Move custom color file selection outside the form ---
    st.subheader("Custom Color Files (Optional)")
    
    # Custom default color file
    d_color_key = "l_d_color"
    current_d_color_selection = st.session_state.get(d_color_key, "")
    try:
        d_color_index = file_options.index(current_d_color_selection)
    except ValueError:
        d_color_index = 0
    l_mod_default_colors = st.selectbox(
        "Custom default color file:",
        file_options,
        index=d_color_index,
        key=d_color_key
    )

    # Feature-specific color file
    t_color_key = "l_t_color"
    current_t_color_selection = st.session_state.get(t_color_key, "")
    try:
        t_color_index = file_options.index(current_t_color_selection)
    except ValueError:
        t_color_index = 0
    l_feature_specific_color_table = st.selectbox(
        "Feature-specific color file:",
        file_options,
        index=t_color_index,
        key=t_color_key
    )
    st.markdown("---")
    # --- END ---

    with st.form("linear_form"):
        st.header("Drawing Options")
        col1, col2 = st.columns(2)
        with col1:
            st.subheader("Basic Settings")
            l_prefix = st.text_input("Output prefix:", value="linear", key="l_prefix")
            l_fmt = st.selectbox("Output format:", ["svg", "png", "pdf", "eps", "ps"], index=0, key="l_fmt")
            l_legend = st.selectbox("Legend:", ["right", "left", "none"], index=0, key="l_legend")

            l_palette = st.selectbox("Color palette:", PALETTES, index=0, key="l_palette")

        with col2:
            st.subheader("Display Options")
            l_show_labels = st.checkbox("Show labels", value=False, key="l_labels")
            l_separate_strands = st.checkbox("Separate strands", value=False, key="l_strands")
            l_align_center = st.checkbox("Align center", value=False, key="l_align")
            l_show_gc = st.checkbox("Show GC content", value=False, key="l_gc")
            l_resolve_overlaps = st.checkbox("Resolve overlaps (experimental)", value=False, key="l_overlaps")
            with st.expander("🔧 Advanced Options"):

                l_adv_feat = st.multiselect(
                    "Features (-k):",
                    options=FEATURE_KEYS,
                    default=["CDS", "tRNA", "rRNA", "repeat_region"],
                    key="l_feat"
                )

                l_adv_nt = st.text_input("nt (--nt):", value="GC", key="l_nt")
                l_adv_win = st.number_input("Window size:", value=1000, key="l_win")
                l_adv_step = st.number_input("Step size:", value=100, key="l_step")
                st.markdown("---")
                st.write("Comparison Filters:")
                l_adv_bitscore = st.number_input("Min bitscore:", value=50.0, key="l_bitscore")
                l_adv_evalue = st.text_input("Max E-value:", value="1e-2", key="l_evalue")
                l_adv_identity = st.number_input("Min identity (%):", value=0.0, key="l_identity")
                st.markdown("---")
                l_adv_blk_color = st.color_picker("Block stroke color:", value="#808080", key="l_b_color")
                l_adv_blk_width = st.number_input("Block stroke width:", 0.0, key="l_b_width")
                l_adv_line_color = st.color_picker("Block stroke color:", value="#808080", key="l_l_color")
                l_adv_line_width = st.number_input("Line stroke width:", 1.0, key="l_l_width")
                # Custom color file selections were moved outside the form, so they are removed from here.
        
        l_submitted = st.form_submit_button("🚀 Run gbdraw Linear", type="primary")

    if l_submitted:
        selected_gb = [
            st.session_state[f"l_gb_{i}"]
            for i in range(st.session_state.linear_seq_count)
            if st.session_state.get(f"l_gb_{i}")
        ]
        selected_blast = [
            st.session_state[f"l_blast_{i}"]
            for i in range(st.session_state.linear_seq_count - 1)
            if st.session_state.get(f"l_blast_{i}")
        ]

        if not selected_gb:
            st.error("Please select at least one Sequence file.")
        elif selected_blast and len(selected_blast) != len(selected_gb) - 1:
            st.error(f"Please provide {len(selected_gb) - 1} comparison file(s) for {len(selected_gb)} sequence files.")
        else:
            gb_paths = [st.session_state.uploaded_files[f] for f in selected_gb]
            sanitized_prefix = os.path.basename(l_prefix.strip())
            prefix = sanitized_prefix or "linear"
            output_path = Path(f"{prefix}.{l_fmt}")
            linear_args = ["-i", *gb_paths, "-o", prefix, "-f", l_fmt]
            if selected_blast:
                blast_paths = [st.session_state.uploaded_files[f] for f in selected_blast]
                linear_args += ["-b", *blast_paths]
            if l_show_labels: linear_args.append("--show_labels")
            if l_separate_strands: linear_args.append("--separate_strands")
            if l_align_center: linear_args.append("--align_center")
            if l_show_gc: linear_args.append("--show_gc")
            if l_resolve_overlaps: linear_args.append("--resolve_overlaps")
            if l_legend != "right": linear_args += ["-l", l_legend]
            if l_palette: linear_args += ["--palette", l_palette]
            linear_args += ["-k", ",".join(c_adv_feat), "-n", l_adv_nt, "-w", str(l_adv_win), "-s", str(l_adv_step)]
            linear_args += ["--bitscore", str(l_adv_bitscore), "--evalue", l_adv_evalue, "--identity", str(l_adv_identity)]
            linear_args += ["--block_stroke_color", l_adv_blk_color, "--block_stroke_width", str(l_adv_blk_width)]
            linear_args += ["--line_stroke_color", l_adv_line_color, "--line_stroke_width", str(l_adv_line_width)]
            if l_mod_default_colors: linear_args += ["-d", st.session_state.uploaded_files[l_mod_default_colors]]
            if l_feature_specific_color_table: linear_args += ["-t", st.session_state.uploaded_files[l_feature_specific_color_table]]
            
            logger = logging.getLogger()
            log_capture = io.StringIO()
            command_str = f"gbdraw linear {' '.join(map(str, linear_args))}" # Ensure all args are strings
            stream_handler = logging.StreamHandler(log_capture)
            stream_handler.setLevel(logging.INFO)
            logger.addHandler(stream_handler)
            log_capture.write(f"--- Executed Command ---\n{command_str}\n------------------------\n\n")

            with st.spinner(f"Running: `{command_str}`"):

                try:
                    with redirect_stderr(log_capture):
                        linear_main(linear_args)
                    st.success("✅ gbdraw finished successfully.")
                    st.session_state.linear_result = {"path": output_path, "log": log_capture.getvalue()}
                except SystemExit as e:
                    if e.code != 0:
                        st.error(f"Error running gbdraw (exit code {e.code}):\n{log_capture.getvalue()}")
                        st.session_state.linear_result = None
                    else:
                        st.success("✅ gbdraw finished successfully.")
                        st.session_state.linear_result = {"path": output_path, "log": log_capture.getvalue()}
                except Exception as e:
                    st.error(f"An unexpected error occurred:\n{e}\n\nLog:\n{log_capture.getvalue()}")
                    st.session_state.linear_result = None
                finally:
                    logger.removeHandler(stream_handler)


    # --- Linear Tab Result Display ---
    if st.session_state.linear_result:
        st.subheader("📏 Linear Drawing Output")
        res = st.session_state.linear_result
        out_path = res["path"]
        
        if out_path.exists():
            # Define previewable extensions
            file_extension = out_path.suffix.lower()

            # Preview handling
            if file_extension == ".svg":
                st.image(out_path.read_text(), caption=str(out_path.name))
            elif file_extension == ".png":
                st.image(str(out_path), caption=str(out_path.name))
            else:
                # For formats that do not support preview
                st.info(f"📄 Preview is not available for {out_path.suffix.upper()} format. Please use the download button below.")

            # Download button (always displayed)
            with open(out_path, "rb") as f:
                st.download_button(
                    f"⬇️ Download {out_path.name}",
                    data=f,
                    file_name=out_path.name
                )
            
            # Log display
            with st.expander("Show Log"):
                st.text(res["log"])
                
        else:
            st.warning("Output file seems to be missing. Please run again.")

# --- Footer ---
st.markdown("---")
st.markdown(
    "Author: [Satoshi Kawato](https://github.com/satoshikawato)  |  "
    "Source: [gbdraw](https://github.com/satoshikawato/gbdraw)",
    unsafe_allow_html=True
)
>>>>>>> 02b4b183
<|MERGE_RESOLUTION|>--- conflicted
+++ resolved
@@ -1,1102 +1,533 @@
-<<<<<<< HEAD
-#!/usr/bin/env python
-# coding: utf-8
-
-
-import subprocess
-import os
-import io
-import logging
-import shutil
-import uuid
-import tomllib
-import streamlit as st
-from pathlib import Path
-from importlib import resources
-from contextlib import redirect_stdout, redirect_stderr
-
-from gbdraw.circular import circular_main
-from gbdraw.linear import linear_main
-
-
-# --- Basic Application Settings ---
-st.set_page_config(layout="wide")
-
-st.title("🧬 gbdraw Web App")
-st.caption("A genome diagram generator for microbes and organelles")
-
-
-# --- Define the list of selectable feature keys ---
-FEATURE_KEYS = [
-    "assembly_gap", "C_region", "CDS", "centromere", "D-loop", "D_segment",
-    "exon", "gap", "intron", "J_segment", "mat_peptide", "misc_binding",
-    "misc_difference", "misc_feature", "misc_RNA", "misc_structure",
-    "mobile_element", "modified_base", "mRNA", "ncRNA", "operon", "oriT",
-    "precursor_RNA", "primer_bind", "propeptide", "protein_bind", "regulatory",
-    "repeat_region", "rep_origin", "rRNA", "sig_peptide", "stem_loop",
-    "telomere", "tmRNA", "transit_peptide", "tRNA", "unsure", "V_region",
-    "V_segment", "variation", "3'UTR", "5'UTR"
-]
-
-
-st.markdown(
-    """
-    <p>
-    <a href="https://anaconda.org/bioconda/gbdraw"><img src="https://anaconda.org/bioconda/gbdraw/badges/version.svg" alt="version"></a>
-    <a href="https://anaconda.org/bioconda/gbdraw"><img src="https://anaconda.org/bioconda/gbdraw/badges/platforms.svg" alt="platforms"></a>
-    <a href="http://bioconda.github.io/recipes/gbdraw/README.html"><img src="https://img.shields.io/badge/install%20with-bioconda-brightgreen.svg?style=flat" alt="install with bioconda"></a>
-    <a href="https://anaconda.org/bioconda/gbdraw"><img src="https://anaconda.org/bioconda/gbdraw/badges/license.svg" alt="license"></a>
-    <a href="https://deepwiki.com/satoshikawato/gbdraw"><img src="https://deepwiki.com/badge.svg" alt="Ask DeepWiki"></a>
-    </p>
-    """,
-    unsafe_allow_html=True
-)
-
-# --- Temporary Directory and Session State Initialization ---
-TEMP_DIR = Path("gbdraw_temp")
-UPLOAD_DIR = TEMP_DIR / "uploads"
-UPLOAD_DIR.mkdir(exist_ok=True, parents=True)
-
-# Initialize session state
-if 'uploaded_files' not in st.session_state:
-    st.session_state.uploaded_files = {}
-if 'circular_result' not in st.session_state:
-    st.session_state.circular_result = None
-if 'linear_result' not in st.session_state:
-    st.session_state.linear_result = None
-if 'linear_seq_count' not in st.session_state:
-    st.session_state.linear_seq_count = 1
-
-# --- Helper Functions ---
-@st.cache_data
-def get_palettes():
-    """Dynamically get the list of color palettes from gbdraw's internal files."""
-    try:
-        with resources.files("gbdraw").joinpath("data").joinpath("color_palettes.toml").open("rb") as fh:
-            doc = tomllib.load(fh)
-        return [""] + sorted(k for k in doc if k != "title")
-    except (FileNotFoundError, ModuleNotFoundError, AttributeError):
-        st.warning("Could not dynamically load palettes from gbdraw. Using a default list.")
-        return ["default"]
-
-@st.cache_data
-def get_palette_colors(palette_name: str) -> dict:
-    """Loads the colors for a specific palette from the internal TOML file."""
-    try:
-        with resources.files("gbdraw").joinpath("data").joinpath("color_palettes.toml").open("rb") as fh:
-            all_palettes = tomllib.load(fh)
-        return all_palettes.get(palette_name, all_palettes.get("default", {}))
-    except (FileNotFoundError, ModuleNotFoundError, AttributeError) as e:
-        st.warning(f"Could not dynamically load palette colors: {e}. Using a default list.")
-        return {
-            "CDS": "#89d1fa", "rRNA": "#71ee7d", "tRNA": "#e8b441",
-            "tmRNA": "#ded44e", "ncRNA": "#c4fac3", "repeat_region": "#d3d3d3",
-            "misc_feature": "#d3d3d3", "default": "#d3d3d3", "skew_high": "#6dded3",
-            "skew_low": "#ad72e3", "gc_content": "#a1a1a1", "pairwise_match": "#d3d3d3"
-        }
-
-def manual_select_update(key):
-    """Callback to update session state from a widget's value."""
-    manual_key = f"{key}_manual"
-    if key in st.session_state and manual_key in st.session_state:
-        if st.session_state[key] != st.session_state[manual_key]:
-            st.session_state[manual_key] = st.session_state[key]
-
-def create_manual_selectbox(label, options, key):
-    """Creates a selectbox with robust, manual state management."""
-    manual_key = f"{key}_manual"
-    if manual_key not in st.session_state:
-        st.session_state[manual_key] = ""
-
-    try:
-        current_index = options.index(st.session_state[manual_key])
-    except ValueError:
-        current_index = 0
-    
-    st.selectbox(
-        label,
-        options=options,
-        key=key,
-        index=current_index,
-        on_change=manual_select_update,
-        args=(key,)
-    )
-
-PALETTES = get_palettes()
-
-# --- Sidebar (File Management) ---
-with st.sidebar:
-    st.header("📂 File Management")
-    uploaded_files_list = st.file_uploader(
-        "Upload GenBank, Color, or BLAST files",
-        accept_multiple_files=True
-    )
-    if uploaded_files_list:
-        for uploaded_file in uploaded_files_list:
-            safe_name = uploaded_file.name.replace(" ", "_").replace("(", "").replace(")", "")
-            if safe_name not in st.session_state.uploaded_files:
-                save_path = UPLOAD_DIR / f"{uuid.uuid4().hex[:8]}_{safe_name}"
-                with open(save_path, "wb") as f:
-                    f.write(uploaded_file.getbuffer())
-                st.session_state.uploaded_files[safe_name] = str(save_path)
-        st.success(f"{len(uploaded_files_list)} file(s) uploaded successfully!")
-
-    st.subheader("Uploaded Files")
-    if not st.session_state.uploaded_files:
-        st.info("No files uploaded yet.")
-    else:
-        for fname in st.session_state.uploaded_files.keys():
-            st.write(f"- `{fname}`")
-
-    if st.button("Clear All Uploaded Files"):
-        for key in list(st.session_state.keys()):
-            del st.session_state[key]
-        if UPLOAD_DIR.exists():
-            shutil.rmtree(UPLOAD_DIR)
-            UPLOAD_DIR.mkdir(exist_ok=True, parents=True)
-        st.success("All uploaded files and states have been cleared.")
-        st.rerun()
-
-# --- Main Content (Mode Selection) ---
-file_options = [""] + sorted(st.session_state.uploaded_files.keys())
-
-# Replace st.tabs with st.radio to maintain state across reruns
-selected_mode = st.radio(
-    "Select Mode",
-    ["🔵 Circular", "📏 Linear"],
-    horizontal=True,
-    label_visibility="collapsed"
-)
-st.markdown("---")
-
-
-# --- CIRCULAR MODE ---
-if selected_mode == "🔵 Circular":
-    st.header("Circular Genome Map")
-    st.subheader("Input Files")
-
-    create_manual_selectbox("GenBank file:", file_options, "c_gb")
-    create_manual_selectbox("Feature-specific color file (optional):", file_options, "c_t_color")
-    st.markdown("---")
-
-    st.subheader("🎨 Color Customization")
-    
-    # Callback for circular palette change
-    def circular_palette_changed():
-        new_palette = st.session_state.c_palette_selector
-        st.session_state.custom_circular_colors = get_palette_colors(new_palette).copy()
-
-    # Initialize state for circular colors if it doesn't exist
-    if 'custom_circular_colors' not in st.session_state:
-        default_palette = PALETTES[0] if PALETTES and PALETTES[0] != "" else "default"
-        st.session_state.custom_circular_colors = get_palette_colors(default_palette).copy()
-
-    st.selectbox(
-        "Base color palette:", 
-        PALETTES, 
-        key="c_palette_selector",
-        on_change=circular_palette_changed
-    )
-
-    st.write("Click on the color boxes below to customize the default colors for each feature.")
-    cols = st.columns(5)
-    color_keys = sorted(st.session_state.custom_circular_colors.keys())
-    for i, feature in enumerate(color_keys):
-        col = cols[i % 5]
-        with col:
-            st.session_state.custom_circular_colors[feature] = st.color_picker(
-                label=feature,
-                value=st.session_state.custom_circular_colors[feature],
-                key=f"c_color_picker_{feature}"
-            )
-    st.markdown("---")
-
-    with st.form("circular_form"):
-        st.header("Drawing Options")
-        col1, col2 = st.columns(2)
-        with col1:
-            st.subheader("Basic Settings")
-            c_prefix = st.text_input("Output prefix (optional):", help="Default is input file name")
-            c_species = st.text_input("Species name (optional):", help='e.g., "<i>Escherichia coli</i>"')
-            c_strain = st.text_input("Strain/isolate name (optional):", help='e.g., "K-12"')
-            c_fmt = st.selectbox("Output format:", ["svg", "png", "pdf", "eps", "ps"], index=0, key="c_fmt")
-            c_track_type = st.selectbox("Track type:", ["tuckin", "middle", "spreadout"], index=0, key="c_track")
-            c_legend = st.selectbox("Legend:", ["right", "left", "upper_left", "upper_right", "lower_left", "lower_right", "none"], index=0, key="c_legend")
-        with col2:
-            st.subheader("Display Options")
-            c_show_labels = st.checkbox("Show labels", value=False, key="c_labels")
-            c_separate_strands = st.checkbox("Separate strands", value=False, key="c_strands")
-            c_allow_inner_labels = st.checkbox("Allow inner labels", value=False, key="c_inner_labels")
-            if c_allow_inner_labels:
-                st.info("💡 Inner labels are enabled. GC content and GC skew tracks will be automatically suppressed to avoid overlap.")
-                c_suppress_gc = True
-                c_suppress_skew = True
-            else:
-                c_suppress_gc = st.checkbox("Suppress GC content track", value=False, key="c_gc_suppress")
-                c_suppress_skew = st.checkbox("Suppress GC skew track", value=False, key="c_skew_suppress")
-            with st.expander("🔧 Advanced Options"):
-                c_adv_feat = st.multiselect("Features (-k):", options=FEATURE_KEYS, default=["CDS", "tRNA", "rRNA", "repeat_region"], key="c_feat")
-                c_adv_nt = st.text_input("Dinucleotide (--nt):", value="GC", key="c_nt")
-                c_adv_win = st.number_input("Window size:", value=1000, key="c_win")
-                c_adv_step = st.number_input("Step size:", value=100, key="c_step")
-                c_adv_blk_color = st.color_picker("Block stroke color:", value="#808080", key="c_b_color")
-                c_adv_blk_width = st.number_input("Block stroke width:", 0.0, key="c_b_width")
-                c_adv_line_color = st.color_picker("Line stroke color:", value="#808080", key="c_l_color")
-                c_adv_line_width = st.number_input("Line stroke width:", 1.0, key="c_l_width")
-        c_submitted = st.form_submit_button("🚀 Run gbdraw Circular", type="primary")
-
-    if c_submitted:
-        selected_gb_file = st.session_state.get("c_gb_manual", "")
-        if not selected_gb_file:
-            st.error("Please select a GenBank file.")
-        else:
-            gb_path = st.session_state.uploaded_files[selected_gb_file]
-            sanitized_prefix = os.path.basename(c_prefix.strip())
-            prefix = sanitized_prefix or Path(selected_gb_file).stem
-            circular_args = ["-i", gb_path, "-o", prefix, "-f", c_fmt, "--track_type", c_track_type]
-            if c_species:
-                circular_args.extend(["--species", c_species])
-            if c_strain:
-                circular_args.extend(["--strain", c_strain])
-            if c_show_labels: circular_args.append("--show_labels")
-            if c_separate_strands: circular_args.append("--separate_strands")
-            if c_allow_inner_labels:
-                circular_args.extend(["--allow_inner_labels", "--suppress_gc", "--suppress_skew"])
-            else:
-                if c_suppress_gc: circular_args.append("--suppress_gc")
-                if c_suppress_skew: circular_args.append("--suppress_skew")
-            if c_legend != "right": circular_args += ["-l", c_legend]
-            
-            selected_palette = st.session_state.get("c_palette_selector")
-            if selected_palette: circular_args += ["--palette", selected_palette]
-
-            if 'custom_circular_colors' in st.session_state:
-                custom_color_filename = f"custom_colors_c_{uuid.uuid4().hex[:8]}.tsv"
-                save_path = UPLOAD_DIR / custom_color_filename
-                with open(save_path, "w") as f:
-                    for feature, color in st.session_state.custom_circular_colors.items():
-                        f.write(f"{feature}\t{color}\n")
-                circular_args += ["-d", str(save_path)]
-            circular_args += ["-k", ",".join(c_adv_feat), "-n", c_adv_nt, "-w", str(c_adv_win), "-s", str(c_adv_step)]
-            circular_args += ["--block_stroke_color", c_adv_blk_color, "--block_stroke_width", str(c_adv_blk_width)]
-            circular_args += ["--line_stroke_color", c_adv_line_color, "--line_stroke_width", str(c_adv_line_width)]
-            selected_t_color_file = st.session_state.get("c_t_color_manual", "")
-            if selected_t_color_file: circular_args += ["-t", st.session_state.uploaded_files[selected_t_color_file]]
-            
-            logger = logging.getLogger() 
-            log_capture = io.StringIO()  
-            command_str = f"gbdraw circular {' '.join(circular_args)}"
-            log_capture.write(f"--- Executed Command ---\n{command_str}\n------------------------\n\n")
-            stream_handler = logging.StreamHandler(log_capture)
-            stream_handler.setLevel(logging.INFO) 
-            logger.addHandler(stream_handler)
-            with st.spinner(f"Running: `gbdraw circular {' '.join(circular_args)}`"):
-                try:
-                    with redirect_stderr(log_capture):
-                        circular_main(circular_args)
-                    st.success("✅ gbdraw finished successfully.")
-                    st.session_state.circular_result = {"prefix": prefix, "fmt": c_fmt, "log": log_capture.getvalue()}
-                except SystemExit as e:
-                    if e.code != 0:
-                        st.error(f"Error running gbdraw (exit code {e.code}):\n{log_capture.getvalue()}")
-                        st.session_state.circular_result = None
-                    else: 
-                        st.success("✅ gbdraw finished successfully.")
-                        st.session_state.circular_result = {"prefix": prefix, "fmt": c_fmt, "log": log_capture.getvalue()}
-                except Exception as e:
-                    st.error(f"An unexpected error occurred:\n{e}\n\nLog:\n{log_capture.getvalue()}")
-                    st.session_state.circular_result = None
-                finally:
-                    logger.removeHandler(stream_handler)
-
-    if st.session_state.circular_result:
-        st.subheader("🌀 Circular Drawing Output")
-        res = st.session_state.circular_result
-        prefix = res["prefix"] 
-        fmt = res["fmt"]
-        output_files = sorted(list(Path(".").glob(f"{prefix}*.{fmt}")))
-        if output_files:
-            for out_path in output_files:
-                file_extension = out_path.suffix.lower()
-                if file_extension == ".svg":
-                    st.image(out_path.read_text(), caption=str(out_path.name))
-                elif file_extension == ".png":
-                    st.image(str(out_path), caption=str(out_path.name))
-                else:
-                    st.info(f"📄 Preview is not available for {out_path.suffix.upper()} format. Please use the download button below.")
-                with open(out_path, "rb") as f:
-                    st.download_button(
-                        f"⬇️ Download {out_path.name}",
-                        data=f,
-                        file_name=out_path.name,
-                        key=f"download_{out_path.name}"
-                    )
-                st.markdown("---")
-            with st.expander("Show Log"):
-                st.text(res["log"])
-        else:
-            st.warning("Output file(s) seem to be missing. Please run again.")
-            with st.expander("Show Log"):
-                st.text(res["log"])
-
-# --- LINEAR MODE ---
-if selected_mode == "📏 Linear":
-    st.header("Linear Genome Map")
-    st.subheader("Input Files")
-    input_container = st.container()
-    with input_container:
-        for i in range(st.session_state.linear_seq_count):
-            cols = st.columns([3, 3])
-            with cols[0]:
-                create_manual_selectbox(f"Sequence File {i+1}", file_options, f"l_gb_{i}")
-            if i < st.session_state.linear_seq_count - 1:
-                with cols[1]:
-                    create_manual_selectbox(f"Comparison File {i+1}", file_options, f"l_blast_{i}")
-
-    b_col1, b_col2, _ = st.columns([1, 2, 5])
-    if b_col1.button("➕ Add Pair"):
-        st.session_state.linear_seq_count += 1
-        st.rerun()
-    if b_col2.button("➖ Remove Last Pair") and st.session_state.linear_seq_count > 1:
-        st.session_state.linear_seq_count -= 1
-        for key in [f"l_gb_{st.session_state.linear_seq_count}", f"l_blast_{st.session_state.linear_seq_count - 1}"]:
-            manual_key = f"{key}_manual"
-            if manual_key in st.session_state:
-                del st.session_state[manual_key]
-            if key in st.session_state:
-                del st.session_state[key]
-        st.rerun()
-
-    st.subheader("Color Options")
-    create_manual_selectbox("Feature-specific color file (optional):", file_options, "l_t_color")
-
-    def linear_palette_changed():
-        new_palette = st.session_state.l_palette_selector
-        st.session_state.custom_linear_colors = get_palette_colors(new_palette).copy()
-
-    if 'custom_linear_colors' not in st.session_state:
-        default_palette = PALETTES[0] if PALETTES and PALETTES[0] != "" else "default"
-        st.session_state.custom_linear_colors = get_palette_colors(default_palette).copy()
-
-    st.selectbox(
-        "Base color palette:",
-        PALETTES,
-        key="l_palette_selector",
-        on_change=linear_palette_changed,
-    )
-
-    st.write("Click on the color boxes below to customize the default colors for each feature.")
-    l_cols = st.columns(5)
-    
-    l_color_keys = sorted(st.session_state.custom_linear_colors.keys())
-    for i, feature in enumerate(l_color_keys):
-        col = l_cols[i % 5]
-        with col:
-            st.session_state.custom_linear_colors[feature] = st.color_picker(
-                label=feature,
-                value=st.session_state.custom_linear_colors[feature],
-                key=f"l_color_picker_{feature}"
-            )
-    st.markdown("---")
-
-    with st.form("linear_form"):
-        st.header("Drawing Options")
-        col1, col2 = st.columns(2)
-        with col1:
-            l_prefix = st.text_input("Output prefix:", value="linear", key="l_prefix")
-            l_fmt = st.selectbox("Output format:", ["svg", "png", "pdf", "eps", "ps"], index=0, key="l_fmt")
-            l_legend = st.selectbox("Legend:", ["right", "left", "none"], index=0, key="l_legend")
-        with col2:
-            l_show_labels = st.checkbox("Show labels", value=False, key="l_labels")
-            l_separate_strands = st.checkbox("Separate strands", value=False, key="l_strands")
-            l_align_center = st.checkbox("Align center", value=False, key="l_align")
-            l_show_gc = st.checkbox("Show GC content", value=False, key="l_gc")
-            l_resolve_overlaps = st.checkbox("Resolve overlaps (experimental)", value=False, key="l_overlaps")
-            with st.expander("🔧 Advanced Options"):
-                l_adv_feat = st.multiselect("Features (-k):", options=FEATURE_KEYS, default=["CDS", "tRNA", "rRNA", "repeat_region"], key="l_feat")
-                l_adv_nt = st.text_input("nt (--nt):", value="GC", key="l_nt")
-                l_adv_win = st.number_input("Window size:", value=1000, key="l_win")
-                l_adv_step = st.number_input("Step size:", value=100, key="l_step")
-                st.markdown("---")
-                st.write("Comparison Filters:")
-                l_adv_bitscore = st.number_input("Min bitscore:", value=50.0, key="l_bitscore")
-                l_adv_evalue = st.text_input("Max E-value:", value="1e-2", key="l_evalue")
-                l_adv_identity = st.number_input("Min identity (%):", value=0.0, key="l_identity")
-                st.markdown("---")
-                l_adv_blk_color = st.color_picker("Block stroke color:", value="#808080", key="l_b_color")
-                l_adv_blk_width = st.number_input("Block stroke width:", 0.0, key="l_b_width")
-                l_adv_line_color = st.color_picker("Line stroke color:", value="#808080", key="l_l_color")
-                l_adv_line_width = st.number_input("Line stroke width:", 1.0, key="l_l_width")
-        l_submitted = st.form_submit_button("🚀 Run gbdraw Linear", type="primary")
-
-    if l_submitted:
-        selected_gb = [st.session_state.get(f"l_gb_{i}_manual", "") for i in range(st.session_state.linear_seq_count)]
-        selected_gb = [f for f in selected_gb if f]
-        selected_blast = [st.session_state.get(f"l_blast_{i}_manual", "") for i in range(st.session_state.linear_seq_count - 1)]
-        selected_blast = [f for f in selected_blast if f]
-
-        if not selected_gb:
-            st.error("Please select at least one Sequence file.")
-        elif selected_blast and len(selected_blast) != len(selected_gb) - 1:
-            st.error(f"Please provide {len(selected_gb) - 1} comparison file(s) for {len(selected_gb)} sequence files.")
-        else:
-            gb_paths = [st.session_state.uploaded_files[f] for f in selected_gb]
-            sanitized_prefix = os.path.basename(l_prefix.strip())
-            prefix = sanitized_prefix or "linear"
-            output_path = Path(f"{prefix}.{l_fmt}")
-            linear_args = ["-i", *gb_paths, "-o", prefix, "-f", l_fmt]
-            if selected_blast:
-                blast_paths = [st.session_state.uploaded_files[f] for f in selected_blast]
-                linear_args += ["-b", *blast_paths]
-            if l_show_labels: linear_args.append("--show_labels")
-            if l_separate_strands: linear_args.append("--separate_strands")
-            if l_align_center: linear_args.append("--align_center")
-            if l_show_gc: linear_args.append("--show_gc")
-            if l_resolve_overlaps: linear_args.append("--resolve_overlaps")
-            if l_legend != "right": linear_args += ["-l", l_legend]
-            
-            selected_palette = st.session_state.get("l_palette_selector")
-            if selected_palette: linear_args += ["--palette", selected_palette]
-
-            if 'custom_linear_colors' in st.session_state:
-                custom_color_filename = f"custom_colors_l_{uuid.uuid4().hex[:8]}.tsv"
-                save_path = UPLOAD_DIR / custom_color_filename
-                with open(save_path, "w") as f:
-                    for feature, color in st.session_state.custom_linear_colors.items():
-                        f.write(f"{feature}\t{color}\n")
-                linear_args += ["-d", str(save_path)]
-            
-            # FIX: Use linear-specific variables (l_adv_win, l_adv_step) instead of circular ones.
-            linear_args += ["-k", ",".join(l_adv_feat), "-n", l_adv_nt, "-w", str(l_adv_win), "-s", str(l_adv_step)]
-            
-            linear_args += ["--bitscore", str(l_adv_bitscore), "--evalue", l_adv_evalue, "--identity", str(l_adv_identity)]
-            linear_args += ["--block_stroke_color", l_adv_blk_color, "--block_stroke_width", str(l_adv_blk_width)]
-            linear_args += ["--line_stroke_color", l_adv_line_color, "--line_stroke_width", str(l_adv_line_width)]
-            selected_t_color_file = st.session_state.get("l_t_color_manual", "")
-            if selected_t_color_file: linear_args += ["-t", st.session_state.uploaded_files[selected_t_color_file]]
-            
-            logger = logging.getLogger()
-            log_capture = io.StringIO()
-            command_str = f"gbdraw linear {' '.join(map(str, linear_args))}"
-            stream_handler = logging.StreamHandler(log_capture)
-            stream_handler.setLevel(logging.INFO)
-            logger.addHandler(stream_handler)
-            log_capture.write(f"--- Executed Command ---\n{command_str}\n------------------------\n\n")
-            with st.spinner(f"Running: `{command_str}`"):
-                try:
-                    with redirect_stderr(log_capture):
-                        linear_main(linear_args)
-                    st.success("✅ gbdraw finished successfully.")
-                    st.session_state.linear_result = {"path": output_path, "log": log_capture.getvalue()}
-                except SystemExit as e:
-                    if e.code != 0:
-                        st.error(f"Error running gbdraw (exit code {e.code}):\n{log_capture.getvalue()}")
-                        st.session_state.linear_result = None
-                    else:
-                        st.success("✅ gbdraw finished successfully.")
-                        st.session_state.linear_result = {"path": output_path, "log": log_capture.getvalue()}
-                except Exception as e:
-                    st.error(f"An unexpected error occurred:\n{e}\n\nLog:\n{log_capture.getvalue()}")
-                    st.session_state.linear_result = None
-                finally:
-                    logger.removeHandler(stream_handler)
-
-    if st.session_state.linear_result:
-        st.subheader("📏 Linear Drawing Output")
-        res = st.session_state.linear_result
-        out_path = res["path"]
-        if out_path.exists():
-            file_extension = out_path.suffix.lower()
-            if file_extension == ".svg":
-                st.image(out_path.read_text(), caption=str(out_path.name))
-            elif file_extension == ".png":
-                st.image(str(out_path), caption=str(out_path.name))
-            else:
-                st.info(f"📄 Preview is not available for {out_path.suffix.upper()} format. Please use the download button below.")
-            with open(out_path, "rb") as f:
-                st.download_button(
-                    f"⬇️ Download {out_path.name}",
-                    data=f,
-                    file_name=out_path.name
-                )
-            with st.expander("Show Log"):
-                st.text(res["log"])
-        else:
-            st.warning("Output file seems to be missing. Please run again.")
-            with st.expander("Show Log"):
-                st.text(res["log"])
-
-# --- Footer ---
-st.markdown("---")
-st.markdown(
-    "Author: [Satoshi Kawato](https://github.com/satoshikawato)  |  "
-    "Source: [gbdraw](https://github.com/satoshikawato/gbdraw)",
-    unsafe_allow_html=True
-)
-=======
-
-
-import subprocess
-import os
-import io
-import logging
-import shutil
-import uuid
-import tomllib
-import streamlit as st
-from pathlib import Path
-from importlib import resources
-from contextlib import redirect_stdout, redirect_stderr
-
-from gbdraw.circular import circular_main
-from gbdraw.linear import linear_main
-
-
-# --- Basic Application Settings ---
-st.set_page_config(layout="wide")
-
-st.title("🧬 gbdraw Web App")
-st.caption("A genome diagram generator for microbes and organelles")
-
-
-# --- Define the list of selectable feature keys ---
-FEATURE_KEYS = [
-    "assembly_gap", "C_region", "CDS", "centromere", "D-loop", "D_segment",
-    "exon", "gap", "intron", "J_segment", "mat_peptide", "misc_binding",
-    "misc_difference", "misc_feature", "misc_RNA", "misc_structure",
-    "mobile_element", "modified_base", "mRNA", "ncRNA", "operon", "oriT",
-    "precursor_RNA", "primer_bind", "propeptide", "protein_bind", "regulatory",
-    "repeat_region", "rep_origin", "rRNA", "sig_peptide", "stem_loop",
-    "telomere", "tmRNA", "transit_peptide", "tRNA", "unsure", "V_region",
-    "V_segment", "variation", "3'UTR", "5'UTR"
-]
-
-
-st.markdown(
-    """
-    <p>
-    <a href="https://anaconda.org/bioconda/gbdraw"><img src="https://anaconda.org/bioconda/gbdraw/badges/version.svg" alt="version"></a>
-    <a href="https://anaconda.org/bioconda/gbdraw"><img src="https://anaconda.org/bioconda/gbdraw/badges/platforms.svg" alt="platforms"></a>
-    <a href="http://bioconda.github.io/recipes/gbdraw/README.html"><img src="https://img.shields.io/badge/install%20with-bioconda-brightgreen.svg?style=flat" alt="install with bioconda"></a>
-    <a href="https://anaconda.org/bioconda/gbdraw"><img src="https://anaconda.org/bioconda/gbdraw/badges/license.svg" alt="license"></a>
-    <a href="https://deepwiki.com/satoshikawato/gbdraw"><img src="https://deepwiki.com/badge.svg" alt="Ask DeepWiki"></a>
-    </p>
-    """,
-    unsafe_allow_html=True
-)
-
-# --- Temporary Directory and Session State Initialization ---
-TEMP_DIR = Path("gbdraw_temp")
-UPLOAD_DIR = TEMP_DIR / "uploads"
-UPLOAD_DIR.mkdir(exist_ok=True, parents=True)
-
-# Initialize session state
-if 'uploaded_files' not in st.session_state:
-    st.session_state.uploaded_files = {}
-if 'circular_result' not in st.session_state:
-    st.session_state.circular_result = None
-if 'linear_result' not in st.session_state:
-    st.session_state.linear_result = None
-if 'linear_seq_count' not in st.session_state:
-    st.session_state.linear_seq_count = 1
-
-# --- Helper Functions ---
-@st.cache_data
-def get_palettes():
-    """Dynamically get the list of color palettes from gbdraw's internal files."""
-    try:
-        # Use tomllib
-        with resources.files("gbdraw").joinpath("data").joinpath("color_palettes.toml").open("rb") as fh:
-            doc = tomllib.load(fh)
-        return [""] + sorted(k for k in doc if k != "title")
-    except (FileNotFoundError, ModuleNotFoundError, AttributeError):
-        st.warning("Could not dynamically load palettes from gbdraw. Using a default list.")
-
-        return ["default"]
-
-
-PALETTES = get_palettes()
-
-# --- Sidebar (File Management) ---
-with st.sidebar:
-    st.header("📂 File Management")
-
-    uploaded_files_list = st.file_uploader(
-        "Upload GenBank, Color, or BLAST files",
-        accept_multiple_files=True
-    )
-
-    if uploaded_files_list:
-        for uploaded_file in uploaded_files_list:
-            safe_name = uploaded_file.name.replace(" ", "_").replace("(", "").replace(")", "")
-            if safe_name not in st.session_state.uploaded_files:
-                save_path = UPLOAD_DIR / f"{uuid.uuid4().hex[:8]}_{safe_name}"
-                with open(save_path, "wb") as f:
-                    f.write(uploaded_file.getbuffer())
-                st.session_state.uploaded_files[safe_name] = str(save_path)
-        st.success(f"{len(uploaded_files_list)} file(s) uploaded successfully!")
-
-    st.subheader("Uploaded Files")
-    if not st.session_state.uploaded_files:
-        st.info("No files uploaded yet.")
-    else:
-        for fname in st.session_state.uploaded_files.keys():
-            st.write(f"- `{fname}`")
-
-    if st.button("Clear All Uploaded Files"):
-        if UPLOAD_DIR.exists():
-            shutil.rmtree(UPLOAD_DIR)
-        UPLOAD_DIR.mkdir(exist_ok=True, parents=True)
-        st.session_state.uploaded_files = {}
-        st.success("All uploaded files have been cleared.")
-        st.rerun() # Rerun to reflect changes
-
-# --- Main Content (Tabs) ---
-file_options = [""] + sorted(st.session_state.uploaded_files.keys())
-tab_circular, tab_linear = st.tabs(["🔵 Circular", "📏 Linear"])
-
-# --- CIRCULAR TAB ---
-with tab_circular:
-    st.header("Circular Genome Map")
-
-    # --- START: Move file selection outside the form ---
-    # By moving this outside the form, the selection state is saved immediately.
-    st.subheader("Input Files")
-
-    # GenBank file
-    gb_key = "c_gb"
-    current_gb_selection = st.session_state.get(gb_key, "")
-    try:
-        gb_index = file_options.index(current_gb_selection)
-    except ValueError:
-        gb_index = 0
-    c_gb_file = st.selectbox(
-        "GenBank file:",
-        file_options,
-        index=gb_index,
-        key=gb_key
-    )
-
-    # Custom default color file
-    d_color_key = "c_d_color"
-    current_d_color_selection = st.session_state.get(d_color_key, "")
-    try:
-        d_color_index = file_options.index(current_d_color_selection)
-    except ValueError:
-        d_color_index = 0
-    c_mod_default_colors = st.selectbox(
-        "Custom default color file (optional):",
-        file_options,
-        index=d_color_index,
-        key=d_color_key
-    )
-
-    # Feature-specific color file
-    t_color_key = "c_t_color"
-    current_t_color_selection = st.session_state.get(t_color_key, "")
-    try:
-        t_color_index = file_options.index(current_t_color_selection)
-    except ValueError:
-        t_color_index = 0
-    c_feature_specific_color_table = st.selectbox(
-        "Feature-specific color file (optional):",
-        file_options,
-        index=t_color_index,
-        key=t_color_key
-    )
-    st.markdown("---")
-    # --- END: File selection section ---
-
-    with st.form("circular_form"):
-        st.header("Drawing Options")
-        col1, col2 = st.columns(2)
-        with col1:
-            st.subheader("Basic Settings")
-            c_prefix = st.text_input("Output prefix (optional):", help="Default is input file name")
-            c_fmt = st.selectbox("Output format:", ["svg", "png", "pdf", "eps", "ps"], index=0, key="c_fmt")
-            c_track_type = st.selectbox("Track type:", ["tuckin", "middle", "spreadout"], index=0, key="c_track")
-            c_legend = st.selectbox("Legend:", ["right", "left", "upper_left", "upper_right", "lower_left", "lower_right", "none"], index=0, key="c_legend")
-
-            c_palette = st.selectbox("Color palette:", PALETTES, index=0, key="c_palette")
-
-
-        with col2:
-            st.subheader("Display Options")
-            c_show_labels = st.checkbox("Show labels", value=False, key="c_labels")
-            c_separate_strands = st.checkbox("Separate strands", value=False, key="c_strands")
-            c_allow_inner_labels = st.checkbox("Allow inner labels", value=False, key="c_inner_labels")
-            # Suppress GC content and GC skew tracks if inner labels are allowed
-            if c_allow_inner_labels:
-                st.info("💡 Inner labels are enabled. GC content and GC skew tracks will be automatically suppressed to avoid overlap.")
-                c_suppress_gc = True
-                c_suppress_skew = True
-            else:
-                c_suppress_gc = st.checkbox("Suppress GC content track", value=False, key="c_gc_suppress")
-                c_suppress_skew = st.checkbox("Suppress GC skew track", value=False, key="c_skew_suppress")
-            with st.expander("🔧 Advanced Options"):
-
-                c_adv_feat = st.multiselect(
-                    "Features (-k):",
-                    options=FEATURE_KEYS,
-                    default=["CDS", "tRNA", "rRNA", "repeat_region"],
-                    key="c_feat"
-                )
-                c_adv_nt = st.text_input("Dinucleotide (--nt):", value="GC", key="c_nt")
-                c_adv_win = st.number_input("Window size:", value=1000, key="c_win")
-                c_adv_step = st.number_input("Step size:", value=100, key="c_step")
-                c_adv_blk_color = st.color_picker("Block stroke color:", value="#808080", key="c_b_color")
-                c_adv_blk_width = st.number_input("Block stroke width:", 0.0, key="c_b_width")
-                c_adv_line_color = st.color_picker("Line stroke color:", value="#808080", key="c_l_color")
-                c_adv_line_width = st.number_input("Line stroke width:", 1.0, key="c_l_width")
-        
-        # Place the run button at the end of the form
-        c_submitted = st.form_submit_button("🚀 Run gbdraw Circular", type="primary")
-
-    if c_submitted:
-        if not c_gb_file:
-            st.error("Please select a GenBank file.")
-        else:
-            gb_path = st.session_state.uploaded_files[c_gb_file]
-
-            sanitized_prefix = os.path.basename(c_prefix.strip())
-            prefix = sanitized_prefix or Path(c_gb_file).stem
-            output_path = Path(f"{prefix}.{c_fmt}")
-            circular_args = ["-i", gb_path, "-o", prefix, "-f", c_fmt, "--track_type", c_track_type]
-            if c_show_labels: circular_args.append("--show_labels")
-            if c_separate_strands: circular_args.append("--separate_strands")
-
-            if c_allow_inner_labels:
-                circular_args.append("--allow_inner_labels")
-                # If inner labels are allowed, suppress GC content and GC skew tracks
-                circular_args.append("--suppress_gc")
-                circular_args.append("--suppress_skew")
-            else:
-                # Only add these options if inner labels are not allowed
-                if c_suppress_gc: circular_args.append("--suppress_gc")
-                if c_suppress_skew: circular_args.append("--suppress_skew")
-
-            if c_legend != "right": circular_args += ["-l", c_legend]
-            if c_palette: circular_args += ["--palette", c_palette]
-            circular_args += ["-k", ",".join(c_adv_feat), "-n", c_adv_nt, "-w", str(c_adv_win), "-s", str(c_adv_step)]
-            circular_args += ["--block_stroke_color", c_adv_blk_color, "--block_stroke_width", str(c_adv_blk_width)]
-            circular_args += ["--line_stroke_color", c_adv_line_color, "--line_stroke_width", str(c_adv_line_width)]
-            if c_mod_default_colors: circular_args += ["-d", st.session_state.uploaded_files[c_mod_default_colors]]
-            if c_feature_specific_color_table: circular_args += ["-t", st.session_state.uploaded_files[c_feature_specific_color_table]]
-            # Set up logging to capture output
-            logger = logging.getLogger() 
-            log_capture = io.StringIO()  
-            # Log the command that will be executed
-            command_str = f"gbdraw circular {' '.join(circular_args)}"
-            log_capture.write(f"--- Executed Command ---\n{command_str}\n------------------------\n\n")
-            # Set up a stream handler to capture logs
-            stream_handler = logging.StreamHandler(log_capture)
-            stream_handler.setLevel(logging.INFO) 
-            logger.addHandler(stream_handler)
-
-
-            with st.spinner(f"Running: `gbrdaw circular {' '.join(circular_args)}`"):
-
-                try:
-                    # Use redirect_stderr to capture any stderr output
-                    with redirect_stderr(log_capture):
-                        circular_main(circular_args)
-                    st.success("✅ gbdraw finished successfully.")
-
-                    st.session_state.circular_result = {"prefix": prefix, "fmt": c_fmt, "log": log_capture.getvalue()}
-
-
-                except SystemExit as e:
-                    # Catch exit calls from argparse to display errors
-                    if e.code != 0:
-                        st.error(f"Error running gbdraw (exit code {e.code}):\n{log_capture.getvalue()}")
-                        st.session_state.circular_result = None
-                    else: # Success exit code 0
-                        st.success("✅ gbdraw finished successfully.")
-
-                        st.session_state.circular_result = {"prefix": prefix, "fmt": c_fmt, "log": log_capture.getvalue()}
-
-                except Exception as e:
-                    st.error(f"An unexpected error occurred:\n{e}\n\nLog:\n{log_capture.getvalue()}")
-                    st.session_state.circular_result = None
-                finally:
-                    logger.removeHandler(stream_handler)
-
-    # --- Circular Tab Result Display ---
-    if st.session_state.circular_result:
-        st.subheader("🌀 Circular Drawing Output")
-        res = st.session_state.circular_result
-        # Extract prefix and format from the result
-        prefix = res["prefix"] 
-        fmt = res["fmt"]
-        # Collect all output files matching the prefix and format
-        output_files = sorted(list(Path(".").glob(f"{prefix}*.{fmt}")))
-
-        if output_files:
-            for out_path in output_files:
-                file_extension = out_path.suffix.lower()
-
-                # Preview handling
-                if file_extension == ".svg":
-                    st.image(out_path.read_text(), caption=str(out_path.name))
-                elif file_extension == ".png":
-                    st.image(str(out_path), caption=str(out_path.name))
-                else:
-                    st.info(f"📄 Preview is not available for {out_path.suffix.upper()} format. Please use the download button below.")
-
-                # Download button
-                with open(out_path, "rb") as f:
-                    st.download_button(
-                        f"⬇️ Download {out_path.name}",
-                        data=f,
-                        file_name=out_path.name,
-                        key=f"download_{out_path.name}" # Unique key for each download button
-                    )
-                st.markdown("---")
-            
-            # Log display
-            with st.expander("Show Log"):
-                st.text(res["log"])
-                
-        else:
-            st.warning("Output file(s) seem to be missing. Please run again.")
-            with st.expander("Show Log"):
-                st.text(res["log"])
-
-# --- LINEAR TAB ---
-with tab_linear:
-    st.header("Linear Genome Map")
-    st.subheader("Input Files")
-    input_container = st.container()
-
-    with input_container:
-        for i in range(st.session_state.linear_seq_count):
-            cols = st.columns([3, 3])
-            with cols[0]:
-                gb_key = f"l_gb_{i}"
-                current_gb_selection = st.session_state.get(gb_key, "")
-                try:
-                    gb_index = file_options.index(current_gb_selection)
-                except ValueError:
-                    gb_index = 0
-                st.selectbox(
-                    f"Sequence File {i+1}",
-                    file_options,
-                    index=gb_index,
-                    key=gb_key,
-                )
-            if i < st.session_state.linear_seq_count - 1:
-                with cols[1]:
-                    blast_key = f"l_blast_{i}"
-                    current_blast_selection = st.session_state.get(blast_key, "")
-                    try:
-                        blast_index = file_options.index(current_blast_selection)
-                    except ValueError:
-                        blast_index = 0
-                    st.selectbox(
-                        f"Comparison File {i+1}",
-                        file_options,
-                        index=blast_index,
-                        key=blast_key,
-                    )
-
-    b_col1, b_col2, _ = st.columns([1, 2, 5])
-    if b_col1.button("➕ Add Pair"):
-        st.session_state.linear_seq_count += 1
-        st.rerun()
-    if b_col2.button("➖ Remove Last Pair") and st.session_state.linear_seq_count > 1:
-        last_seq_key = f"l_gb_{st.session_state.linear_seq_count - 1}"
-        last_blast_key = f"l_blast_{st.session_state.linear_seq_count - 2}"
-        if last_seq_key in st.session_state:
-            del st.session_state[last_seq_key]
-        if last_blast_key in st.session_state:
-            del st.session_state[last_blast_key]
-        st.session_state.linear_seq_count -= 1
-        st.rerun()
-
-    # --- START: Move custom color file selection outside the form ---
-    st.subheader("Custom Color Files (Optional)")
-    
-    # Custom default color file
-    d_color_key = "l_d_color"
-    current_d_color_selection = st.session_state.get(d_color_key, "")
-    try:
-        d_color_index = file_options.index(current_d_color_selection)
-    except ValueError:
-        d_color_index = 0
-    l_mod_default_colors = st.selectbox(
-        "Custom default color file:",
-        file_options,
-        index=d_color_index,
-        key=d_color_key
-    )
-
-    # Feature-specific color file
-    t_color_key = "l_t_color"
-    current_t_color_selection = st.session_state.get(t_color_key, "")
-    try:
-        t_color_index = file_options.index(current_t_color_selection)
-    except ValueError:
-        t_color_index = 0
-    l_feature_specific_color_table = st.selectbox(
-        "Feature-specific color file:",
-        file_options,
-        index=t_color_index,
-        key=t_color_key
-    )
-    st.markdown("---")
-    # --- END ---
-
-    with st.form("linear_form"):
-        st.header("Drawing Options")
-        col1, col2 = st.columns(2)
-        with col1:
-            st.subheader("Basic Settings")
-            l_prefix = st.text_input("Output prefix:", value="linear", key="l_prefix")
-            l_fmt = st.selectbox("Output format:", ["svg", "png", "pdf", "eps", "ps"], index=0, key="l_fmt")
-            l_legend = st.selectbox("Legend:", ["right", "left", "none"], index=0, key="l_legend")
-
-            l_palette = st.selectbox("Color palette:", PALETTES, index=0, key="l_palette")
-
-        with col2:
-            st.subheader("Display Options")
-            l_show_labels = st.checkbox("Show labels", value=False, key="l_labels")
-            l_separate_strands = st.checkbox("Separate strands", value=False, key="l_strands")
-            l_align_center = st.checkbox("Align center", value=False, key="l_align")
-            l_show_gc = st.checkbox("Show GC content", value=False, key="l_gc")
-            l_resolve_overlaps = st.checkbox("Resolve overlaps (experimental)", value=False, key="l_overlaps")
-            with st.expander("🔧 Advanced Options"):
-
-                l_adv_feat = st.multiselect(
-                    "Features (-k):",
-                    options=FEATURE_KEYS,
-                    default=["CDS", "tRNA", "rRNA", "repeat_region"],
-                    key="l_feat"
-                )
-
-                l_adv_nt = st.text_input("nt (--nt):", value="GC", key="l_nt")
-                l_adv_win = st.number_input("Window size:", value=1000, key="l_win")
-                l_adv_step = st.number_input("Step size:", value=100, key="l_step")
-                st.markdown("---")
-                st.write("Comparison Filters:")
-                l_adv_bitscore = st.number_input("Min bitscore:", value=50.0, key="l_bitscore")
-                l_adv_evalue = st.text_input("Max E-value:", value="1e-2", key="l_evalue")
-                l_adv_identity = st.number_input("Min identity (%):", value=0.0, key="l_identity")
-                st.markdown("---")
-                l_adv_blk_color = st.color_picker("Block stroke color:", value="#808080", key="l_b_color")
-                l_adv_blk_width = st.number_input("Block stroke width:", 0.0, key="l_b_width")
-                l_adv_line_color = st.color_picker("Block stroke color:", value="#808080", key="l_l_color")
-                l_adv_line_width = st.number_input("Line stroke width:", 1.0, key="l_l_width")
-                # Custom color file selections were moved outside the form, so they are removed from here.
-        
-        l_submitted = st.form_submit_button("🚀 Run gbdraw Linear", type="primary")
-
-    if l_submitted:
-        selected_gb = [
-            st.session_state[f"l_gb_{i}"]
-            for i in range(st.session_state.linear_seq_count)
-            if st.session_state.get(f"l_gb_{i}")
-        ]
-        selected_blast = [
-            st.session_state[f"l_blast_{i}"]
-            for i in range(st.session_state.linear_seq_count - 1)
-            if st.session_state.get(f"l_blast_{i}")
-        ]
-
-        if not selected_gb:
-            st.error("Please select at least one Sequence file.")
-        elif selected_blast and len(selected_blast) != len(selected_gb) - 1:
-            st.error(f"Please provide {len(selected_gb) - 1} comparison file(s) for {len(selected_gb)} sequence files.")
-        else:
-            gb_paths = [st.session_state.uploaded_files[f] for f in selected_gb]
-            sanitized_prefix = os.path.basename(l_prefix.strip())
-            prefix = sanitized_prefix or "linear"
-            output_path = Path(f"{prefix}.{l_fmt}")
-            linear_args = ["-i", *gb_paths, "-o", prefix, "-f", l_fmt]
-            if selected_blast:
-                blast_paths = [st.session_state.uploaded_files[f] for f in selected_blast]
-                linear_args += ["-b", *blast_paths]
-            if l_show_labels: linear_args.append("--show_labels")
-            if l_separate_strands: linear_args.append("--separate_strands")
-            if l_align_center: linear_args.append("--align_center")
-            if l_show_gc: linear_args.append("--show_gc")
-            if l_resolve_overlaps: linear_args.append("--resolve_overlaps")
-            if l_legend != "right": linear_args += ["-l", l_legend]
-            if l_palette: linear_args += ["--palette", l_palette]
-            linear_args += ["-k", ",".join(c_adv_feat), "-n", l_adv_nt, "-w", str(l_adv_win), "-s", str(l_adv_step)]
-            linear_args += ["--bitscore", str(l_adv_bitscore), "--evalue", l_adv_evalue, "--identity", str(l_adv_identity)]
-            linear_args += ["--block_stroke_color", l_adv_blk_color, "--block_stroke_width", str(l_adv_blk_width)]
-            linear_args += ["--line_stroke_color", l_adv_line_color, "--line_stroke_width", str(l_adv_line_width)]
-            if l_mod_default_colors: linear_args += ["-d", st.session_state.uploaded_files[l_mod_default_colors]]
-            if l_feature_specific_color_table: linear_args += ["-t", st.session_state.uploaded_files[l_feature_specific_color_table]]
-            
-            logger = logging.getLogger()
-            log_capture = io.StringIO()
-            command_str = f"gbdraw linear {' '.join(map(str, linear_args))}" # Ensure all args are strings
-            stream_handler = logging.StreamHandler(log_capture)
-            stream_handler.setLevel(logging.INFO)
-            logger.addHandler(stream_handler)
-            log_capture.write(f"--- Executed Command ---\n{command_str}\n------------------------\n\n")
-
-            with st.spinner(f"Running: `{command_str}`"):
-
-                try:
-                    with redirect_stderr(log_capture):
-                        linear_main(linear_args)
-                    st.success("✅ gbdraw finished successfully.")
-                    st.session_state.linear_result = {"path": output_path, "log": log_capture.getvalue()}
-                except SystemExit as e:
-                    if e.code != 0:
-                        st.error(f"Error running gbdraw (exit code {e.code}):\n{log_capture.getvalue()}")
-                        st.session_state.linear_result = None
-                    else:
-                        st.success("✅ gbdraw finished successfully.")
-                        st.session_state.linear_result = {"path": output_path, "log": log_capture.getvalue()}
-                except Exception as e:
-                    st.error(f"An unexpected error occurred:\n{e}\n\nLog:\n{log_capture.getvalue()}")
-                    st.session_state.linear_result = None
-                finally:
-                    logger.removeHandler(stream_handler)
-
-
-    # --- Linear Tab Result Display ---
-    if st.session_state.linear_result:
-        st.subheader("📏 Linear Drawing Output")
-        res = st.session_state.linear_result
-        out_path = res["path"]
-        
-        if out_path.exists():
-            # Define previewable extensions
-            file_extension = out_path.suffix.lower()
-
-            # Preview handling
-            if file_extension == ".svg":
-                st.image(out_path.read_text(), caption=str(out_path.name))
-            elif file_extension == ".png":
-                st.image(str(out_path), caption=str(out_path.name))
-            else:
-                # For formats that do not support preview
-                st.info(f"📄 Preview is not available for {out_path.suffix.upper()} format. Please use the download button below.")
-
-            # Download button (always displayed)
-            with open(out_path, "rb") as f:
-                st.download_button(
-                    f"⬇️ Download {out_path.name}",
-                    data=f,
-                    file_name=out_path.name
-                )
-            
-            # Log display
-            with st.expander("Show Log"):
-                st.text(res["log"])
-                
-        else:
-            st.warning("Output file seems to be missing. Please run again.")
-
-# --- Footer ---
-st.markdown("---")
-st.markdown(
-    "Author: [Satoshi Kawato](https://github.com/satoshikawato)  |  "
-    "Source: [gbdraw](https://github.com/satoshikawato/gbdraw)",
-    unsafe_allow_html=True
-)
->>>>>>> 02b4b183
+#!/usr/bin/env python
+# coding: utf-8
+
+import subprocess
+import os
+import io
+import logging
+import shutil
+import uuid
+import tomllib
+import streamlit as st
+from pathlib import Path
+from importlib import resources
+from contextlib import redirect_stdout, redirect_stderr
+
+from gbdraw.circular import circular_main
+from gbdraw.linear import linear_main
+
+
+# --- Basic Application Settings ---
+st.set_page_config(layout="wide")
+
+st.title("🧬 gbdraw Web App")
+st.caption("A genome diagram generator for microbes and organelles")
+
+
+# --- Define the list of selectable feature keys ---
+FEATURE_KEYS = [
+    "assembly_gap", "C_region", "CDS", "centromere", "D-loop", "D_segment",
+    "exon", "gap", "intron", "J_segment", "mat_peptide", "misc_binding",
+    "misc_difference", "misc_feature", "misc_RNA", "misc_structure",
+    "mobile_element", "modified_base", "mRNA", "ncRNA", "operon", "oriT",
+    "precursor_RNA", "primer_bind", "propeptide", "protein_bind", "regulatory",
+    "repeat_region", "rep_origin", "rRNA", "sig_peptide", "stem_loop",
+    "telomere", "tmRNA", "transit_peptide", "tRNA", "unsure", "V_region",
+    "V_segment", "variation", "3'UTR", "5'UTR"
+]
+
+
+st.markdown(
+    """
+    <p>
+    <a href="https://anaconda.org/bioconda/gbdraw"><img src="https://anaconda.org/bioconda/gbdraw/badges/version.svg" alt="version"></a>
+    <a href="https://anaconda.org/bioconda/gbdraw"><img src="https://anaconda.org/bioconda/gbdraw/badges/platforms.svg" alt="platforms"></a>
+    <a href="http://bioconda.github.io/recipes/gbdraw/README.html"><img src="https://img.shields.io/badge/install%20with-bioconda-brightgreen.svg?style=flat" alt="install with bioconda"></a>
+    <a href="https://anaconda.org/bioconda/gbdraw"><img src="https://anaconda.org/bioconda/gbdraw/badges/license.svg" alt="license"></a>
+    <a href="https://deepwiki.com/satoshikawato/gbdraw"><img src="https://deepwiki.com/badge.svg" alt="Ask DeepWiki"></a>
+    </p>
+    """,
+    unsafe_allow_html=True
+)
+
+# --- Temporary Directory and Session State Initialization ---
+TEMP_DIR = Path("gbdraw_temp")
+UPLOAD_DIR = TEMP_DIR / "uploads"
+UPLOAD_DIR.mkdir(exist_ok=True, parents=True)
+
+# Initialize session state
+if 'uploaded_files' not in st.session_state:
+    st.session_state.uploaded_files = {}
+if 'circular_result' not in st.session_state:
+    st.session_state.circular_result = None
+if 'linear_result' not in st.session_state:
+    st.session_state.linear_result = None
+if 'linear_seq_count' not in st.session_state:
+    st.session_state.linear_seq_count = 1
+
+# --- Helper Functions ---
+@st.cache_data
+def get_palettes():
+    """Dynamically get the list of color palettes from gbdraw's internal files."""
+    try:
+        with resources.files("gbdraw").joinpath("data").joinpath("color_palettes.toml").open("rb") as fh:
+            doc = tomllib.load(fh)
+        return [""] + sorted(k for k in doc if k != "title")
+    except (FileNotFoundError, ModuleNotFoundError, AttributeError):
+        st.warning("Could not dynamically load palettes from gbdraw. Using a default list.")
+        return ["default"]
+
+@st.cache_data
+def get_palette_colors(palette_name: str) -> dict:
+    """Loads the colors for a specific palette from the internal TOML file."""
+    try:
+        with resources.files("gbdraw").joinpath("data").joinpath("color_palettes.toml").open("rb") as fh:
+            all_palettes = tomllib.load(fh)
+        return all_palettes.get(palette_name, all_palettes.get("default", {}))
+    except (FileNotFoundError, ModuleNotFoundError, AttributeError) as e:
+        st.warning(f"Could not dynamically load palette colors: {e}. Using a default list.")
+        return {
+            "CDS": "#89d1fa", "rRNA": "#71ee7d", "tRNA": "#e8b441",
+            "tmRNA": "#ded44e", "ncRNA": "#c4fac3", "repeat_region": "#d3d3d3",
+            "misc_feature": "#d3d3d3", "default": "#d3d3d3", "skew_high": "#6dded3",
+            "skew_low": "#ad72e3", "gc_content": "#a1a1a1", "pairwise_match": "#d3d3d3"
+        }
+
+def manual_select_update(key):
+    """Callback to update session state from a widget's value."""
+    manual_key = f"{key}_manual"
+    if key in st.session_state and manual_key in st.session_state:
+        if st.session_state[key] != st.session_state[manual_key]:
+            st.session_state[manual_key] = st.session_state[key]
+
+def create_manual_selectbox(label, options, key):
+    """Creates a selectbox with robust, manual state management."""
+    manual_key = f"{key}_manual"
+    if manual_key not in st.session_state:
+        st.session_state[manual_key] = ""
+
+    try:
+        current_index = options.index(st.session_state[manual_key])
+    except ValueError:
+        current_index = 0
+    
+    st.selectbox(
+        label,
+        options=options,
+        key=key,
+        index=current_index,
+        on_change=manual_select_update,
+        args=(key,)
+    )
+
+PALETTES = get_palettes()
+
+# --- Sidebar (File Management) ---
+with st.sidebar:
+    st.header("📂 File Management")
+    uploaded_files_list = st.file_uploader(
+        "Upload GenBank, Color, or BLAST files",
+        accept_multiple_files=True
+    )
+    if uploaded_files_list:
+        for uploaded_file in uploaded_files_list:
+            safe_name = uploaded_file.name.replace(" ", "_").replace("(", "").replace(")", "")
+            if safe_name not in st.session_state.uploaded_files:
+                save_path = UPLOAD_DIR / f"{uuid.uuid4().hex[:8]}_{safe_name}"
+                with open(save_path, "wb") as f:
+                    f.write(uploaded_file.getbuffer())
+                st.session_state.uploaded_files[safe_name] = str(save_path)
+        st.success(f"{len(uploaded_files_list)} file(s) uploaded successfully!")
+
+    st.subheader("Uploaded Files")
+    if not st.session_state.uploaded_files:
+        st.info("No files uploaded yet.")
+    else:
+        for fname in st.session_state.uploaded_files.keys():
+            st.write(f"- `{fname}`")
+
+    if st.button("Clear All Uploaded Files"):
+        for key in list(st.session_state.keys()):
+            del st.session_state[key]
+        if UPLOAD_DIR.exists():
+            shutil.rmtree(UPLOAD_DIR)
+            UPLOAD_DIR.mkdir(exist_ok=True, parents=True)
+        st.success("All uploaded files and states have been cleared.")
+        st.rerun()
+
+# --- Main Content (Mode Selection) ---
+file_options = [""] + sorted(st.session_state.uploaded_files.keys())
+
+# Replace st.tabs with st.radio to maintain state across reruns
+selected_mode = st.radio(
+    "Select Mode",
+    ["🔵 Circular", "📏 Linear"],
+    horizontal=True,
+    label_visibility="collapsed"
+)
+st.markdown("---")
+
+
+# --- CIRCULAR MODE ---
+if selected_mode == "🔵 Circular":
+    st.header("Circular Genome Map")
+    st.subheader("Input Files")
+
+    create_manual_selectbox("GenBank file:", file_options, "c_gb")
+    create_manual_selectbox("Feature-specific color file (optional):", file_options, "c_t_color")
+    st.markdown("---")
+
+    st.subheader("🎨 Color Customization")
+    
+    # Callback for circular palette change
+    def circular_palette_changed():
+        new_palette = st.session_state.c_palette_selector
+        st.session_state.custom_circular_colors = get_palette_colors(new_palette).copy()
+
+    # Initialize state for circular colors if it doesn't exist
+    if 'custom_circular_colors' not in st.session_state:
+        default_palette = PALETTES[0] if PALETTES and PALETTES[0] != "" else "default"
+        st.session_state.custom_circular_colors = get_palette_colors(default_palette).copy()
+
+    st.selectbox(
+        "Base color palette:", 
+        PALETTES, 
+        key="c_palette_selector",
+        on_change=circular_palette_changed
+    )
+
+    st.write("Click on the color boxes below to customize the default colors for each feature.")
+    cols = st.columns(5)
+    color_keys = sorted(st.session_state.custom_circular_colors.keys())
+    for i, feature in enumerate(color_keys):
+        col = cols[i % 5]
+        with col:
+            st.session_state.custom_circular_colors[feature] = st.color_picker(
+                label=feature,
+                value=st.session_state.custom_circular_colors[feature],
+                key=f"c_color_picker_{feature}"
+            )
+    st.markdown("---")
+
+    with st.form("circular_form"):
+        st.header("Drawing Options")
+        col1, col2 = st.columns(2)
+        with col1:
+            st.subheader("Basic Settings")
+            c_prefix = st.text_input("Output prefix (optional):", help="Default is input file name")
+            c_species = st.text_input("Species name (optional):", help='e.g., "<i>Escherichia coli</i>"')
+            c_strain = st.text_input("Strain/isolate name (optional):", help='e.g., "K-12"')
+            c_fmt = st.selectbox("Output format:", ["svg", "png", "pdf", "eps", "ps"], index=0, key="c_fmt")
+            c_track_type = st.selectbox("Track type:", ["tuckin", "middle", "spreadout"], index=0, key="c_track")
+            c_legend = st.selectbox("Legend:", ["right", "left", "upper_left", "upper_right", "lower_left", "lower_right", "none"], index=0, key="c_legend")
+        with col2:
+            st.subheader("Display Options")
+            c_show_labels = st.checkbox("Show labels", value=False, key="c_labels")
+            c_separate_strands = st.checkbox("Separate strands", value=False, key="c_strands")
+            c_allow_inner_labels = st.checkbox("Allow inner labels", value=False, key="c_inner_labels")
+            if c_allow_inner_labels:
+                st.info("💡 Inner labels are enabled. GC content and GC skew tracks will be automatically suppressed to avoid overlap.")
+                c_suppress_gc = True
+                c_suppress_skew = True
+            else:
+                c_suppress_gc = st.checkbox("Suppress GC content track", value=False, key="c_gc_suppress")
+                c_suppress_skew = st.checkbox("Suppress GC skew track", value=False, key="c_skew_suppress")
+            with st.expander("🔧 Advanced Options"):
+                c_adv_feat = st.multiselect("Features (-k):", options=FEATURE_KEYS, default=["CDS", "tRNA", "rRNA", "repeat_region"], key="c_feat")
+                c_adv_nt = st.text_input("Dinucleotide (--nt):", value="GC", key="c_nt")
+                c_adv_win = st.number_input("Window size:", value=1000, key="c_win")
+                c_adv_step = st.number_input("Step size:", value=100, key="c_step")
+                c_adv_blk_color = st.color_picker("Block stroke color:", value="#808080", key="c_b_color")
+                c_adv_blk_width = st.number_input("Block stroke width:", 0.0, key="c_b_width")
+                c_adv_line_color = st.color_picker("Line stroke color:", value="#808080", key="c_l_color")
+                c_adv_line_width = st.number_input("Line stroke width:", 1.0, key="c_l_width")
+        c_submitted = st.form_submit_button("🚀 Run gbdraw Circular", type="primary")
+
+    if c_submitted:
+        selected_gb_file = st.session_state.get("c_gb_manual", "")
+        if not selected_gb_file:
+            st.error("Please select a GenBank file.")
+        else:
+            gb_path = st.session_state.uploaded_files[selected_gb_file]
+            sanitized_prefix = os.path.basename(c_prefix.strip())
+            prefix = sanitized_prefix or Path(selected_gb_file).stem
+            circular_args = ["-i", gb_path, "-o", prefix, "-f", c_fmt, "--track_type", c_track_type]
+            if c_species:
+                circular_args.extend(["--species", c_species])
+            if c_strain:
+                circular_args.extend(["--strain", c_strain])
+            if c_show_labels: circular_args.append("--show_labels")
+            if c_separate_strands: circular_args.append("--separate_strands")
+            if c_allow_inner_labels:
+                circular_args.extend(["--allow_inner_labels", "--suppress_gc", "--suppress_skew"])
+            else:
+                if c_suppress_gc: circular_args.append("--suppress_gc")
+                if c_suppress_skew: circular_args.append("--suppress_skew")
+            if c_legend != "right": circular_args += ["-l", c_legend]
+            
+            selected_palette = st.session_state.get("c_palette_selector")
+            if selected_palette: circular_args += ["--palette", selected_palette]
+
+            if 'custom_circular_colors' in st.session_state:
+                custom_color_filename = f"custom_colors_c_{uuid.uuid4().hex[:8]}.tsv"
+                save_path = UPLOAD_DIR / custom_color_filename
+                with open(save_path, "w") as f:
+                    for feature, color in st.session_state.custom_circular_colors.items():
+                        f.write(f"{feature}\t{color}\n")
+                circular_args += ["-d", str(save_path)]
+            circular_args += ["-k", ",".join(c_adv_feat), "-n", c_adv_nt, "-w", str(c_adv_win), "-s", str(c_adv_step)]
+            circular_args += ["--block_stroke_color", c_adv_blk_color, "--block_stroke_width", str(c_adv_blk_width)]
+            circular_args += ["--line_stroke_color", c_adv_line_color, "--line_stroke_width", str(c_adv_line_width)]
+            selected_t_color_file = st.session_state.get("c_t_color_manual", "")
+            if selected_t_color_file: circular_args += ["-t", st.session_state.uploaded_files[selected_t_color_file]]
+            
+            logger = logging.getLogger() 
+            log_capture = io.StringIO()  
+            command_str = f"gbdraw circular {' '.join(circular_args)}"
+            log_capture.write(f"--- Executed Command ---\n{command_str}\n------------------------\n\n")
+            stream_handler = logging.StreamHandler(log_capture)
+            stream_handler.setLevel(logging.INFO) 
+            logger.addHandler(stream_handler)
+            with st.spinner(f"Running: `gbdraw circular {' '.join(circular_args)}`"):
+                try:
+                    with redirect_stderr(log_capture):
+                        circular_main(circular_args)
+                    st.success("✅ gbdraw finished successfully.")
+                    st.session_state.circular_result = {"prefix": prefix, "fmt": c_fmt, "log": log_capture.getvalue()}
+                except SystemExit as e:
+                    if e.code != 0:
+                        st.error(f"Error running gbdraw (exit code {e.code}):\n{log_capture.getvalue()}")
+                        st.session_state.circular_result = None
+                    else: 
+                        st.success("✅ gbdraw finished successfully.")
+                        st.session_state.circular_result = {"prefix": prefix, "fmt": c_fmt, "log": log_capture.getvalue()}
+                except Exception as e:
+                    st.error(f"An unexpected error occurred:\n{e}\n\nLog:\n{log_capture.getvalue()}")
+                    st.session_state.circular_result = None
+                finally:
+                    logger.removeHandler(stream_handler)
+
+    if st.session_state.circular_result:
+        st.subheader("🌀 Circular Drawing Output")
+        res = st.session_state.circular_result
+        prefix = res["prefix"] 
+        fmt = res["fmt"]
+        output_files = sorted(list(Path(".").glob(f"{prefix}*.{fmt}")))
+        if output_files:
+            for out_path in output_files:
+                file_extension = out_path.suffix.lower()
+                if file_extension == ".svg":
+                    st.image(out_path.read_text(), caption=str(out_path.name))
+                elif file_extension == ".png":
+                    st.image(str(out_path), caption=str(out_path.name))
+                else:
+                    st.info(f"📄 Preview is not available for {out_path.suffix.upper()} format. Please use the download button below.")
+                with open(out_path, "rb") as f:
+                    st.download_button(
+                        f"⬇️ Download {out_path.name}",
+                        data=f,
+                        file_name=out_path.name,
+                        key=f"download_{out_path.name}"
+                    )
+                st.markdown("---")
+            with st.expander("Show Log"):
+                st.text(res["log"])
+        else:
+            st.warning("Output file(s) seem to be missing. Please run again.")
+            with st.expander("Show Log"):
+                st.text(res["log"])
+
+# --- LINEAR MODE ---
+if selected_mode == "📏 Linear":
+    st.header("Linear Genome Map")
+    st.subheader("Input Files")
+    input_container = st.container()
+    with input_container:
+        for i in range(st.session_state.linear_seq_count):
+            cols = st.columns([3, 3])
+            with cols[0]:
+                create_manual_selectbox(f"Sequence File {i+1}", file_options, f"l_gb_{i}")
+            if i < st.session_state.linear_seq_count - 1:
+                with cols[1]:
+                    create_manual_selectbox(f"Comparison File {i+1}", file_options, f"l_blast_{i}")
+
+    b_col1, b_col2, _ = st.columns([1, 2, 5])
+    if b_col1.button("➕ Add Pair"):
+        st.session_state.linear_seq_count += 1
+        st.rerun()
+    if b_col2.button("➖ Remove Last Pair") and st.session_state.linear_seq_count > 1:
+        st.session_state.linear_seq_count -= 1
+        for key in [f"l_gb_{st.session_state.linear_seq_count}", f"l_blast_{st.session_state.linear_seq_count - 1}"]:
+            manual_key = f"{key}_manual"
+            if manual_key in st.session_state:
+                del st.session_state[manual_key]
+            if key in st.session_state:
+                del st.session_state[key]
+        st.rerun()
+
+    st.subheader("Color Options")
+    create_manual_selectbox("Feature-specific color file (optional):", file_options, "l_t_color")
+
+    def linear_palette_changed():
+        new_palette = st.session_state.l_palette_selector
+        st.session_state.custom_linear_colors = get_palette_colors(new_palette).copy()
+
+    if 'custom_linear_colors' not in st.session_state:
+        default_palette = PALETTES[0] if PALETTES and PALETTES[0] != "" else "default"
+        st.session_state.custom_linear_colors = get_palette_colors(default_palette).copy()
+
+    st.selectbox(
+        "Base color palette:",
+        PALETTES,
+        key="l_palette_selector",
+        on_change=linear_palette_changed,
+    )
+
+    st.write("Click on the color boxes below to customize the default colors for each feature.")
+    l_cols = st.columns(5)
+    
+    l_color_keys = sorted(st.session_state.custom_linear_colors.keys())
+    for i, feature in enumerate(l_color_keys):
+        col = l_cols[i % 5]
+        with col:
+            st.session_state.custom_linear_colors[feature] = st.color_picker(
+                label=feature,
+                value=st.session_state.custom_linear_colors[feature],
+                key=f"l_color_picker_{feature}"
+            )
+    st.markdown("---")
+
+    with st.form("linear_form"):
+        st.header("Drawing Options")
+        col1, col2 = st.columns(2)
+        with col1:
+            l_prefix = st.text_input("Output prefix:", value="linear", key="l_prefix")
+            l_fmt = st.selectbox("Output format:", ["svg", "png", "pdf", "eps", "ps"], index=0, key="l_fmt")
+            l_legend = st.selectbox("Legend:", ["right", "left", "none"], index=0, key="l_legend")
+        with col2:
+            l_show_labels = st.checkbox("Show labels", value=False, key="l_labels")
+            l_separate_strands = st.checkbox("Separate strands", value=False, key="l_strands")
+            l_align_center = st.checkbox("Align center", value=False, key="l_align")
+            l_show_gc = st.checkbox("Show GC content", value=False, key="l_gc")
+            l_resolve_overlaps = st.checkbox("Resolve overlaps (experimental)", value=False, key="l_overlaps")
+            with st.expander("🔧 Advanced Options"):
+                l_adv_feat = st.multiselect("Features (-k):", options=FEATURE_KEYS, default=["CDS", "tRNA", "rRNA", "repeat_region"], key="l_feat")
+                l_adv_nt = st.text_input("nt (--nt):", value="GC", key="l_nt")
+                l_adv_win = st.number_input("Window size:", value=1000, key="l_win")
+                l_adv_step = st.number_input("Step size:", value=100, key="l_step")
+                st.markdown("---")
+                st.write("Comparison Filters:")
+                l_adv_bitscore = st.number_input("Min bitscore:", value=50.0, key="l_bitscore")
+                l_adv_evalue = st.text_input("Max E-value:", value="1e-2", key="l_evalue")
+                l_adv_identity = st.number_input("Min identity (%):", value=0.0, key="l_identity")
+                st.markdown("---")
+                l_adv_blk_color = st.color_picker("Block stroke color:", value="#808080", key="l_b_color")
+                l_adv_blk_width = st.number_input("Block stroke width:", 0.0, key="l_b_width")
+                l_adv_line_color = st.color_picker("Line stroke color:", value="#808080", key="l_l_color")
+                l_adv_line_width = st.number_input("Line stroke width:", 1.0, key="l_l_width")
+        l_submitted = st.form_submit_button("🚀 Run gbdraw Linear", type="primary")
+
+    if l_submitted:
+        selected_gb = [st.session_state.get(f"l_gb_{i}_manual", "") for i in range(st.session_state.linear_seq_count)]
+        selected_gb = [f for f in selected_gb if f]
+        selected_blast = [st.session_state.get(f"l_blast_{i}_manual", "") for i in range(st.session_state.linear_seq_count - 1)]
+        selected_blast = [f for f in selected_blast if f]
+
+        if not selected_gb:
+            st.error("Please select at least one Sequence file.")
+        elif selected_blast and len(selected_blast) != len(selected_gb) - 1:
+            st.error(f"Please provide {len(selected_gb) - 1} comparison file(s) for {len(selected_gb)} sequence files.")
+        else:
+            gb_paths = [st.session_state.uploaded_files[f] for f in selected_gb]
+            sanitized_prefix = os.path.basename(l_prefix.strip())
+            prefix = sanitized_prefix or "linear"
+            output_path = Path(f"{prefix}.{l_fmt}")
+            linear_args = ["-i", *gb_paths, "-o", prefix, "-f", l_fmt]
+            if selected_blast:
+                blast_paths = [st.session_state.uploaded_files[f] for f in selected_blast]
+                linear_args += ["-b", *blast_paths]
+            if l_show_labels: linear_args.append("--show_labels")
+            if l_separate_strands: linear_args.append("--separate_strands")
+            if l_align_center: linear_args.append("--align_center")
+            if l_show_gc: linear_args.append("--show_gc")
+            if l_resolve_overlaps: linear_args.append("--resolve_overlaps")
+            if l_legend != "right": linear_args += ["-l", l_legend]
+            
+            selected_palette = st.session_state.get("l_palette_selector")
+            if selected_palette: linear_args += ["--palette", selected_palette]
+
+            if 'custom_linear_colors' in st.session_state:
+                custom_color_filename = f"custom_colors_l_{uuid.uuid4().hex[:8]}.tsv"
+                save_path = UPLOAD_DIR / custom_color_filename
+                with open(save_path, "w") as f:
+                    for feature, color in st.session_state.custom_linear_colors.items():
+                        f.write(f"{feature}\t{color}\n")
+                linear_args += ["-d", str(save_path)]
+            
+            # FIX: Use linear-specific variables (l_adv_win, l_adv_step) instead of circular ones.
+            linear_args += ["-k", ",".join(l_adv_feat), "-n", l_adv_nt, "-w", str(l_adv_win), "-s", str(l_adv_step)]
+            
+            linear_args += ["--bitscore", str(l_adv_bitscore), "--evalue", l_adv_evalue, "--identity", str(l_adv_identity)]
+            linear_args += ["--block_stroke_color", l_adv_blk_color, "--block_stroke_width", str(l_adv_blk_width)]
+            linear_args += ["--line_stroke_color", l_adv_line_color, "--line_stroke_width", str(l_adv_line_width)]
+            selected_t_color_file = st.session_state.get("l_t_color_manual", "")
+            if selected_t_color_file: linear_args += ["-t", st.session_state.uploaded_files[selected_t_color_file]]
+            
+            logger = logging.getLogger()
+            log_capture = io.StringIO()
+            command_str = f"gbdraw linear {' '.join(map(str, linear_args))}"
+            stream_handler = logging.StreamHandler(log_capture)
+            stream_handler.setLevel(logging.INFO)
+            logger.addHandler(stream_handler)
+            log_capture.write(f"--- Executed Command ---\n{command_str}\n------------------------\n\n")
+            with st.spinner(f"Running: `{command_str}`"):
+                try:
+                    with redirect_stderr(log_capture):
+                        linear_main(linear_args)
+                    st.success("✅ gbdraw finished successfully.")
+                    st.session_state.linear_result = {"path": output_path, "log": log_capture.getvalue()}
+                except SystemExit as e:
+                    if e.code != 0:
+                        st.error(f"Error running gbdraw (exit code {e.code}):\n{log_capture.getvalue()}")
+                        st.session_state.linear_result = None
+                    else:
+                        st.success("✅ gbdraw finished successfully.")
+                        st.session_state.linear_result = {"path": output_path, "log": log_capture.getvalue()}
+                except Exception as e:
+                    st.error(f"An unexpected error occurred:\n{e}\n\nLog:\n{log_capture.getvalue()}")
+                    st.session_state.linear_result = None
+                finally:
+                    logger.removeHandler(stream_handler)
+
+    if st.session_state.linear_result:
+        st.subheader("📏 Linear Drawing Output")
+        res = st.session_state.linear_result
+        out_path = res["path"]
+        if out_path.exists():
+            file_extension = out_path.suffix.lower()
+            if file_extension == ".svg":
+                st.image(out_path.read_text(), caption=str(out_path.name))
+            elif file_extension == ".png":
+                st.image(str(out_path), caption=str(out_path.name))
+            else:
+                st.info(f"📄 Preview is not available for {out_path.suffix.upper()} format. Please use the download button below.")
+            with open(out_path, "rb") as f:
+                st.download_button(
+                    f"⬇️ Download {out_path.name}",
+                    data=f,
+                    file_name=out_path.name
+                )
+            with st.expander("Show Log"):
+                st.text(res["log"])
+        else:
+            st.warning("Output file seems to be missing. Please run again.")
+            with st.expander("Show Log"):
+                st.text(res["log"])
+
+# --- Footer ---
+st.markdown("---")
+st.markdown(
+    "Author: [Satoshi Kawato](https://github.com/satoshikawato)  |  "
+    "Source: [gbdraw](https://github.com/satoshikawato/gbdraw)",
+    unsafe_allow_html=True
+)