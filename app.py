--- conflicted
+++ resolved
@@ -228,7 +228,7 @@
             circular_args = ["-i", gb_path, "-o", prefix, "-f", c_fmt, "--track_type", c_track_type]
             if c_show_labels: circular_args.append("--show_labels")
             if c_separate_strands: circular_args.append("--separate_strands")
-<<<<<<< HEAD
+
             if c_allow_inner_labels:
                 circular_args.append("--allow_inner_labels")
                 # If inner labels are allowed, suppress GC content and GC skew tracks
@@ -238,8 +238,7 @@
                 # Only add these options if inner labels are not allowed
                 if c_suppress_gc: circular_args.append("--suppress_gc")
                 if c_suppress_skew: circular_args.append("--suppress_skew")
-=======
->>>>>>> bf41faba
+
             if c_legend != "right": circular_args += ["-l", c_legend]
             if c_palette: circular_args += ["--palette", c_palette]
             circular_args += ["-k", ",".join(c_adv_feat), "-n", c_adv_nt, "-w", str(c_adv_win), "-s", str(c_adv_step)]
@@ -258,25 +257,17 @@
             stream_handler.setLevel(logging.INFO) 
             logger.addHandler(stream_handler)
 
-<<<<<<< HEAD
+
             with st.spinner(f"Running: `gbrdaw circular {' '.join(circular_args)}`"):
-=======
-
-
-            # VULNERABILITY FIX: Call the function directly, capturing output
-            with st.spinner("Running gbdraw circular..."):
-                st.spinner(f"Running: gbrdaw circular `{' '.join(circular_args)}`")
->>>>>>> bf41faba
+
                 try:
                     # Use redirect_stderr to capture any stderr output
                     with redirect_stderr(log_capture):
                         circular_main(circular_args)
                     st.success("✅ gbdraw finished successfully.")
-<<<<<<< HEAD
+
                     st.session_state.circular_result = {"prefix": prefix, "fmt": c_fmt, "log": log_capture.getvalue()}
-=======
-                    st.session_state.circular_result = {"path": output_path, "log": log_capture.getvalue()}
->>>>>>> bf41faba
+
 
                 except SystemExit as e:
                     # Catch exit calls from argparse to display errors
@@ -285,11 +276,9 @@
                         st.session_state.circular_result = None
                     else: # Success exit code 0
                         st.success("✅ gbdraw finished successfully.")
-<<<<<<< HEAD
+
                         st.session_state.circular_result = {"prefix": prefix, "fmt": c_fmt, "log": log_capture.getvalue()}
-=======
-                        st.session_state.circular_result = {"path": output_path, "log": log_capture.getvalue()}
->>>>>>> bf41faba
+
                 except Exception as e:
                     st.error(f"An unexpected error occurred:\n{e}\n\nLog:\n{log_capture.getvalue()}")
                     st.session_state.circular_result = None
@@ -511,11 +500,9 @@
             stream_handler.setLevel(logging.INFO)
             logger.addHandler(stream_handler)
             log_capture.write(f"--- Executed Command ---\n{command_str}\n------------------------\n\n")
-<<<<<<< HEAD
+
             with st.spinner(f"Running: `{command_str}`"):
-=======
-            with st.spinner(f"Running: {command_str}"):
->>>>>>> bf41faba
+
                 try:
                     with redirect_stderr(log_capture):
                         linear_main(linear_args)
