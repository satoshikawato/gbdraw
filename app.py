--- conflicted
+++ resolved
@@ -1,1201 +1,1017 @@
-#!/usr/bin/env python
-# coding: utf-8
-
-import subprocess
-import os
-import io
-import re 
-import logging
-import shutil
-import uuid
-import tomllib
-import time
-import streamlit as st
-from pathlib import Path
-from importlib import resources
-from contextlib import redirect_stdout, redirect_stderr
-from streamlit.runtime.uploaded_file_manager import UploadedFile
-from gbdraw.circular import circular_main
-from gbdraw.linear import linear_main
-
-
-# --- Basic Application Settings ---
-st.set_page_config(layout="wide")
-
-st.title("🧬 gbdraw Web App")
-st.caption("A genome diagram generator for microbes and organelles")
-
-
-# --- Define the list of selectable feature keys ---
-FEATURE_KEYS = [
-    "assembly_gap", "C_region", "CDS", "centromere", "D-loop", "D_segment",
-    "exon", "gap", "intron", "J_segment", "mat_peptide", "misc_binding",
-    "misc_difference", "misc_feature", "misc_RNA", "misc_structure",
-    "mobile_element", "modified_base", "mRNA", "ncRNA", "operon", "oriT",
-    "precursor_RNA", "primer_bind", "propeptide", "protein_bind", "regulatory",
-    "repeat_region", "rep_origin", "rRNA", "sig_peptide", "stem_loop",
-    "telomere", "tmRNA", "transit_peptide", "tRNA", "unsure", "V_region",
-    "V_segment", "variation", "3'UTR", "5'UTR"
-]
-QUALIFIER_KEYS = ["product", "gene", "note", "rpt_family"]
-
-# --- Helper functions and Session State for Dynamic Priority Input ---
-
-<<<<<<< HEAD
-def sanitize_filename(filename: str) -> str:
-    """
-    Strips directory traversal characters and removes characters that are unsafe
-    for filenames.
-    """
-    # 1. Strip path traversal characters
-    sanitized = os.path.basename(filename)
-    # 2. Remove illegal characters for most filesystems
-    #    (allows letters, numbers, underscore, hyphen, and dot)
-    sanitized = re.sub(r'[^a-zA-Z0-9_.-]', '', sanitized)
-    
-    # 3. If the name is empty after sanitizing, provide a default
-    if not sanitized:
-        return ""
-        
-    return sanitized
-
-=======
->>>>>>> 0bbc4918
-def add_priority_row():
-    """Appends a new empty row to the list in session_state."""
-    if st.session_state.manual_priorities:
-        new_id = max(row['id'] for row in st.session_state.manual_priorities) + 1
-    else:
-        new_id = 0
-    st.session_state.manual_priorities.append({'id': new_id, 'feature': '', 'qualifiers': ''})
-
-def remove_priority_row(row_id):
-    """Removes a specific row by its ID."""
-    st.session_state.manual_priorities = [
-        row for row in st.session_state.manual_priorities if row['id'] != row_id
-    ]
-
-<<<<<<< HEAD
-# --- Whitelist Rows Functions ---
-def add_whitelist_row():
-    """Appends a new empty row to the whitelist in session_state."""
-    if st.session_state.manual_whitelist:
-        new_id = max(row['id'] for row in st.session_state.manual_whitelist) + 1
-    else:
-        new_id = 0
-    st.session_state.manual_whitelist.append({'id': new_id, 'feature': 'CDS', 'qualifier': 'product', 'keyword': ''})
-
-def remove_whitelist_row(row_id):
-    """Removes a specific whitelist row by its ID."""
-    st.session_state.manual_whitelist = [
-        row for row in st.session_state.manual_whitelist if row['id'] != row_id
-    ]
-
-=======
->>>>>>> 0bbc4918
-# Initialize session state for manual priorities if it doesn't exist.
-# This runs only once per session.
-if 'manual_priorities' not in st.session_state:
-    st.session_state.manual_priorities = [{'id': 0, 'feature': 'CDS', 'qualifiers': 'product,gene'}]
-<<<<<<< HEAD
-if 'manual_whitelist' not in st.session_state:
-    st.session_state.manual_whitelist = []
-=======
->>>>>>> 0bbc4918
-
-
-st.markdown(
-    """
-    <p>
-    <a href="https://anaconda.org/bioconda/gbdraw"><img src="https://anaconda.org/bioconda/gbdraw/badges/version.svg" alt="version"></a>
-    <a href="https://anaconda.org/bioconda/gbdraw"><img src="https://anaconda.org/bioconda/gbdraw/badges/platforms.svg" alt="platforms"></a>
-    <a href="http://bioconda.github.io/recipes/gbdraw/README.html"><img src="https://img.shields.io/badge/install%20with-bioconda-brightgreen.svg?style=flat" alt="install with bioconda"></a>
-    <a href="https://anaconda.org/bioconda/gbdraw"><img src="https://anaconda.org/bioconda/gbdraw/badges/license.svg" alt="license"></a>
-    <a href="https://deepwiki.com/satoshikawato/gbdraw"><img src="https://deepwiki.com/badge.svg" alt="Ask DeepWiki"></a>
-    </p>
-    """,
-    unsafe_allow_html=True
-)
-
-# --- Temporary Directory and Session State Initialization ---
-TEMP_DIR = Path("gbdraw_temp")
-UPLOAD_DIR = TEMP_DIR / "uploads"
-UPLOAD_DIR.mkdir(exist_ok=True, parents=True)
-
-# Initialize session state
-if 'uploaded_files' not in st.session_state:
-    st.session_state.uploaded_files = {}
-if 'circular_result' not in st.session_state:
-    st.session_state.circular_result = None
-if 'linear_result' not in st.session_state:
-    st.session_state.linear_result = None
-if 'linear_seq_count' not in st.session_state:
-    st.session_state.linear_seq_count = 1
-
-# --- Helper Functions ---
-@st.cache_data
-def get_palettes():
-    """Dynamically get the list of color palettes from gbdraw's internal files."""
-    try:
-        with resources.files("gbdraw").joinpath("data").joinpath("color_palettes.toml").open("rb") as fh:
-            doc = tomllib.load(fh)
-        return [""] + sorted(k for k in doc if k != "title")
-    except (FileNotFoundError, ModuleNotFoundError, AttributeError):
-        st.warning("Could not dynamically load palettes from gbdraw. Using a default list.")
-        return ["default"]
-
-@st.cache_data
-def get_palette_colors(palette_name: str) -> dict:
-    """Loads the colors for a specific palette from the internal TOML file."""
-    try:
-        with resources.files("gbdraw").joinpath("data").joinpath("color_palettes.toml").open("rb") as fh:
-            all_palettes = tomllib.load(fh)
-        return all_palettes.get(palette_name, all_palettes.get("default", {}))
-    except (FileNotFoundError, ModuleNotFoundError, AttributeError) as e:
-        st.warning(f"Could not dynamically load palette colors: {e}. Using a default list.")
-        return {
-            "CDS": "#89d1fa", "rRNA": "#71ee7d", "tRNA": "#e8b441",
-            "tmRNA": "#ded44e", "ncRNA": "#c4fac3", "repeat_region": "#d3d3d3",
-            "misc_feature": "#d3d3d3", "default": "#d3d3d3", "skew_high": "#6dded3",
-            "skew_low": "#ad72e3", "gc_content": "#a1a1a1", "pairwise_match": "#d3d3d3"
-        }
-
-def manual_select_update(key):
-    """Callback to update session state from a widget's value."""
-    manual_key = f"{key}_manual"
-    if key in st.session_state and manual_key in st.session_state:
-        if st.session_state[key] != st.session_state[manual_key]:
-            st.session_state[manual_key] = st.session_state[key]
-
-def create_manual_selectbox(label, options, key):
-    """Creates a selectbox with robust, manual state management."""
-    manual_key = f"{key}_manual"
-    if manual_key not in st.session_state:
-        st.session_state[manual_key] = ""
-
-    try:
-        current_index = options.index(st.session_state[manual_key])
-    except ValueError:
-        current_index = 0
-    
-    st.selectbox(
-        label,
-        options=options,
-        key=key,
-        index=current_index,
-        on_change=manual_select_update,
-        args=(key,)
-    )
-
-PALETTES = get_palettes()
-
-# --- Sidebar (File Management) ---
-with st.sidebar:
-    st.header("📂 File Management")
-    uploaded_files_list = st.file_uploader(
-        "Upload GenBank, GFF3, FASTA, Color, or BLAST files",
-        accept_multiple_files=True
-    )
-    if uploaded_files_list:
-        for uploaded_file in uploaded_files_list:
-            safe_name = uploaded_file.name.replace(" ", "_").replace("(", "").replace(")", "")
-            if safe_name not in st.session_state.uploaded_files:
-                save_path = UPLOAD_DIR / f"{uuid.uuid4().hex[:8]}_{safe_name}"
-                with open(save_path, "wb") as f:
-                    f.write(uploaded_file.getbuffer())
-                st.session_state.uploaded_files[safe_name] = str(save_path)
-        st.success(f"{len(uploaded_files_list)} file(s) uploaded successfully!")
-
-    st.subheader("Uploaded Files")
-    if not st.session_state.uploaded_files:
-        st.info("No files uploaded yet.")
-    else:
-        for fname in st.session_state.uploaded_files.keys():
-            st.write(f"- `{fname}`")
-
-    if st.button("Clear All Uploaded Files"):
-        for key in list(st.session_state.keys()):
-            del st.session_state[key]
-        if UPLOAD_DIR.exists():
-            shutil.rmtree(UPLOAD_DIR)
-            UPLOAD_DIR.mkdir(exist_ok=True, parents=True)
-        st.success("All uploaded files and states have been cleared.")
-        st.rerun()
-
-# --- Main Content (Mode Selection) ---
-file_options = [""] + sorted(st.session_state.uploaded_files.keys())
-
-selected_mode = st.radio(
-    "Select Mode",
-    ["🔵 Circular", "📏 Linear"],
-    horizontal=True,
-    label_visibility="collapsed"
-)
-st.markdown("---")
-
-
-# --- CIRCULAR MODE ---
-if selected_mode == "🔵 Circular":
-    st.header("Circular Genome Map")
-    st.subheader("Input Files")
-
-    c_input_type = st.radio(
-        "Input file type",
-        ("GenBank", "GFF3 + FASTA"),
-        key="c_input_type",
-        horizontal=True,
-    )
-
-    if c_input_type == "GenBank":
-        create_manual_selectbox("GenBank file:", file_options, "c_gb")
-    else:
-        col1, col2 = st.columns(2)
-        with col1:
-            create_manual_selectbox("GFF3 file:", file_options, "c_gff")
-        with col2:
-            create_manual_selectbox("FASTA file:", file_options, "c_fasta")
-
-    create_manual_selectbox("Feature-specific color file (optional):", file_options, "c_t_color")
-    st.markdown("---")
-
-    st.subheader("🎨 Color Customization")
-    
-    def circular_palette_changed():
-        new_palette = st.session_state.c_palette_selector
-        st.session_state.custom_circular_colors = get_palette_colors(new_palette).copy()
-
-    if 'custom_circular_colors' not in st.session_state:
-        default_palette = PALETTES[0] if PALETTES and PALETTES[0] != "" else "default"
-        st.session_state.custom_circular_colors = get_palette_colors(default_palette).copy()
-
-    st.selectbox(
-        "Base color palette:", 
-        PALETTES, 
-        key="c_palette_selector",
-        on_change=circular_palette_changed
-    )
-
-    st.write("Click on the color boxes below to customize the default colors for each feature.")
-    cols = st.columns(5)
-    color_keys = sorted(st.session_state.custom_circular_colors.keys())
-    for i, feature in enumerate(color_keys):
-        col = cols[i % 5]
-        with col:
-            st.session_state.custom_circular_colors[feature] = st.color_picker(
-                label=feature,
-                value=st.session_state.custom_circular_colors[feature],
-                key=f"c_color_picker_{feature}"
-            )
-    
-    # --- Qualifier Priority & Label Filtering Section (OUTSIDE the form) ---
-    st.markdown("---")
-    st.subheader("Label Content Options (Optional)")
-    
-    # Qualifier Priority
-    st.markdown("##### Qualifier Priority")
-    st.info("Select a TSV file from the sidebar OR define priorities manually below. If a file is selected, manual entries are ignored.")
-    create_manual_selectbox(
-        "Qualifier Priority File (optional)",
-        file_options,
-        "c_qualifier_priority_file"
-    )
-    with st.expander("Or, define priorities manually:", expanded=False):
-        col1, col2, _ = st.columns([3, 5, 1])
-        col1.markdown("**Feature Type**")
-        col2.markdown("**Qualifier Priority (comma-separated)**")
-
-        for row in st.session_state.manual_priorities:
-            col1, col2, col3 = st.columns([3, 5, 1])
-            col1.text_input("Feature", value=row['feature'], key=f"feature_{row['id']}", label_visibility="collapsed")
-            col2.text_input("Qualifiers", value=row['qualifiers'], key=f"qualifiers_{row['id']}", label_visibility="collapsed")
-            col3.button("➖", key=f"remove_{row['id']}", on_click=remove_priority_row, args=(row['id'],))
-
-        st.button("➕ Add Row", on_click=add_priority_row, use_container_width=True)
-
-    # Label Content Filtering
-    st.markdown("##### Label Content Filtering")
-<<<<<<< HEAD
-    c_filter_mode = st.radio(
-        "Select label filtering mode:",
-        ("None", "Blacklist (exclude keywords)", "Whitelist (include keywords)"),
-        key="c_filter_mode",
-        horizontal=True
-    )
-
-    if c_filter_mode == "Blacklist (exclude keywords)":
-        st.info("Select a file with blacklist keywords (one per line) OR enter them manually below. If a file is selected, manual entry is ignored.")
-        create_manual_selectbox(
-            "Blacklist File (optional)",
-            file_options,
-            "c_blacklist_file"
-        )
-        st.text_area(
-            "Or, enter keywords manually (comma-separated):",
-            value="hypothetical, uncharacterized, putative, unknown",
-            help="Features with these keywords in their labels will be hidden.",
-            key="c_blacklist_manual"
-        )
-    elif c_filter_mode == "Whitelist (include keywords)":
-        st.info("Define rules to ONLY show labels containing specific keywords. For example, show 'CDS' features where the 'product' contains 'DNA polymerase'.")
-        with st.container():
-            wl_col1, wl_col2, wl_col3, _ = st.columns([3, 3, 4, 1])
-            wl_col1.markdown("**Feature Type**")
-            wl_col2.markdown("**Qualifier**")
-            wl_col3.markdown("**Keyword to Include**")
-
-            for row in st.session_state.manual_whitelist:
-                wl_col1, wl_col2, wl_col3, wl_col4 = st.columns([3, 3, 4, 1])
-                row['feature'] = wl_col1.selectbox("Feature", options=FEATURE_KEYS, index=FEATURE_KEYS.index(row['feature']) if row['feature'] in FEATURE_KEYS else 0, key=f"wl_feature_{row['id']}", label_visibility="collapsed")
-                row['qualifier'] = wl_col2.selectbox("Qualifier", options=QUALIFIER_KEYS, index=QUALIFIER_KEYS.index(row['qualifier']) if row['qualifier'] in QUALIFIER_KEYS else 0, key=f"wl_qualifier_{row['id']}", label_visibility="collapsed")
-                row['keyword'] = wl_col3.text_input("Keyword", value=row['keyword'], key=f"wl_keyword_{row['id']}", label_visibility="collapsed")
-                wl_col4.button("➖", key=f"wl_remove_{row['id']}", on_click=remove_whitelist_row, args=(row['id'],))
-
-        st.button("➕ Add Whitelist Row", on_click=add_whitelist_row, use_container_width=True)
-=======
-    st.info("Select a file with blacklist keywords (one per line) OR enter them manually below. If a file is selected, manual entry is ignored.")
-    create_manual_selectbox(
-        "Blacklist File (optional)",
-        file_options,
-        "c_blacklist_file"
-    )
-    st.text_area(
-        "Or, enter keywords manually (comma-separated):",
-        value="hypothetical, uncharacterized, putative, unknown",
-        help="Features with these keywords in their labels will be hidden.",
-        key="c_blacklist_manual"
-    )
->>>>>>> 0bbc4918
-    st.markdown("---")
-
-    # --- Main Drawing Form ---
-    with st.form("circular_form"):
-        st.header("Drawing Options")
-        col1, col2 = st.columns(2)
-        with col1:
-            st.subheader("Basic Settings")
-            c_prefix = st.text_input("Output prefix (optional):", help="Default is input file name")
-            c_species = st.text_input("Species name (optional):", help='e.g., "<i>Escherichia coli</i>"')
-            c_strain = st.text_input("Strain/isolate name (optional):", help='e.g., "K-12"')
-            c_fmt = st.selectbox("Output format:", ["svg", "png", "pdf", "eps", "ps"], index=0, key="c_fmt", help="Output file format. Default is SVG, which is the fastest and most flexible for web display.")
-            c_track_type = st.selectbox("Track type:", ["tuckin", "middle", "spreadout"], index=0, key="c_track", help="Choose how features are displayed in the circular track. 'tuckin' is the default and most compact, 'middle' places features along the middle of the circle, and 'spreadout' spreads them around the circle.")
-            c_legend = st.selectbox("Legend:", ["right", "left", "upper_left", "upper_right", "lower_left", "lower_right", "none"], index=0, key="c_legend", help="Position of the legend. 'none' hides the legend.")
-        with col2:
-            st.subheader("Display Options")
-            c_separate_strands = st.checkbox("Separate strands", value=False, key="c_strands", help="Display features on separate strands for better distinction of forward and reverse strands.")
-            c_show_labels = st.checkbox("Show labels", value=False, key="c_labels", help="Display feature labels on the circular map.")
-            c_allow_inner_labels = st.checkbox("Allow inner labels", value=False, key="c_inner_labels", help="Enable inner labels as well as outer labels. This can help avoid label overlap in some casees but suppresses GC content and GC skew tracks.")
-        
-            if c_allow_inner_labels:
-                st.info("💡 Inner labels are enabled. GC content and GC skew tracks will be automatically suppressed to avoid overlap.")
-                c_suppress_gc = True
-                c_suppress_skew = True
-            else:
-                c_suppress_gc = st.checkbox("Suppress GC content track", value=False, key="c_gc_suppress", help="Suppress the GC content track.")
-                c_suppress_skew = st.checkbox("Suppress GC skew track", value=False, key="c_skew_suppress", help="Suppress the GC skew track.")
-
-        with st.expander("🔧 Advanced Options"):
-            st.subheader("Advanced Drawing")
-            adv_cols1, adv_cols2 = st.columns(2)
-            with adv_cols1:
-                c_adv_feat = st.multiselect("Features (-k):", options=FEATURE_KEYS, default=["CDS","rRNA","tRNA","tmRNA","ncRNA","misc_RNA","repeat_region"], key="c_feat", help="Select which features to include in the circular map. Default includes CDS, tRNA, rRNA, and repeat regions.")
-                c_adv_nt = st.text_input("Dinucleotide (--nt):", value="GC", key="c_nt", help="Dinucleotide to use for GC content and skew calculations. Default is 'GC'.")
-                c_adv_win = st.number_input("Window size:", value=1000, min_value=1, step=1, key="c_win", help="Window size for GC content and skew calculations. Default is 1000 bp.")
-                c_adv_step = st.number_input("Step size:", value=100, min_value=1, step=1, key="c_step", help="Step size for GC content and skew calculations. Default is 100 bp.")
-                c_adv_blk_color = st.color_picker("Block stroke color:", value="#808080", key="c_b_color", help="Color for block strokes in the circular map.")
-                c_adv_blk_width = st.number_input("Block stroke width:", value=0.0, min_value=0.0, step=0.1, key="c_b_width", help="Width of block strokes in the circular map. Set to 0 for no block strokes.")
-                c_adv_line_color = st.color_picker("Line stroke color:", value="#808080", key="c_l_color", help="Color for line strokes in the circular map.")
-                c_adv_line_width = st.number_input("Line stroke width:", value=1.0, min_value=0.0, step=0.1, key="c_l_width", help="Width of line strokes in the circular map. Default is 1.0.")
-                c_adv_axis_color = st.color_picker("Axis stroke color:", value="#808080", key="c_axis_color", help="Color for the circular axis line.")
-                c_adv_axis_width = st.number_input("Axis stroke width:", value=1.0, min_value=0.0, step=0.1, key="c_axis_width", help="Width of the circular axis line.")
-            with adv_cols2:
-                c_adv_def_font_size = st.number_input("Definition font size (default: 18 pt):", value=18.0, min_value=1.0, step=0.5, key="c_def_font_size", help="Font size for the species and strain definition text.")
-                c_adv_label_font_size = st.number_input("Label font size (default: 8 pt (>=50 kb) or 16 pt (<50 kb):", key="c_label_font_size", help="Font size for feature labels. Default is 8 pt for genomes >= 50 kb, 16 pt for smaller genomes.")
-                st.subheader("Label Radius Offsets")
-                col_outer, col_inner = st.columns(2)
-                with col_outer:
-                    st.write("Outer Labels")
-                    c_adv_outer_x_offset = st.number_input("X Radius Offset", value=1.0, key="c_outer_x_offset", min_value=0.5, max_value=2.0, step=0.1, help="Adjust the X radius offset for outer labels.")
-                    c_adv_outer_y_offset = st.number_input("Y Radius Offset", value=1.0, key="c_outer_y_offset", min_value=0.5, max_value=2.0, step=0.1, help="Adjust the Y radius offset for outer labels.")
-                with col_inner:
-                    st.write("Inner Labels")
-                    c_adv_inner_x_offset = st.number_input("X Radius Offset", value=1.0, key="c_inner_x_offset", min_value=0.5, max_value=2.0, step=0.1, help="Adjust the X radius offset for inner labels.")
-                    c_adv_inner_y_offset = st.number_input("Y Radius Offset", value=1.0, key="c_inner_y_offset", min_value=0.5, max_value=2.0, step=0.1, help="Adjust the Y radius offset for inner labels.")
-
-        c_submitted = st.form_submit_button("🚀 Run gbdraw Circular", type="primary")
-
-    if c_submitted:
-        circular_args = []
-        selected_file_for_prefix = None
-
-        if st.session_state.c_input_type == "GenBank":
-            selected_gb_file = st.session_state.get("c_gb_manual", "")
-            if not selected_gb_file:
-                st.error("Please select a GenBank file.")
-                st.stop()
-            gb_path = st.session_state.uploaded_files[selected_gb_file]
-            circular_args.extend(["--gbk", gb_path])
-            selected_file_for_prefix = selected_gb_file
-        else:  # GFF3 + FASTA
-            selected_gff_file = st.session_state.get("c_gff_manual", "")
-            selected_fasta_file = st.session_state.get("c_fasta_manual", "")
-            if not selected_gff_file or not selected_fasta_file:
-                st.error("Please select both a GFF3 file and a FASTA file.")
-                st.stop()
-            gff_path = st.session_state.uploaded_files[selected_gff_file]
-            fasta_path = st.session_state.uploaded_files[selected_fasta_file]
-            circular_args.extend(["--gff", gff_path, "--fasta", fasta_path])
-            selected_file_for_prefix = selected_gff_file
-
-        if not selected_file_for_prefix:
-            st.error("Please select an input file.")
-            st.stop()
-
-        sanitized_prefix = sanitize_filename(c_prefix) # Use the new function
-        prefix = sanitized_prefix or Path(selected_file_for_prefix).stem
-        
-        circular_args.extend(["-o", prefix, "-f", c_fmt, "--track_type", c_track_type])
-        
-        if c_species:
-            circular_args.extend(["--species", c_species])
-        if c_strain:
-            circular_args.extend(["--strain", c_strain])
-        if c_show_labels: circular_args.append("--show_labels")
-        if c_separate_strands: circular_args.append("--separate_strands")
-        if c_allow_inner_labels:
-            circular_args.extend(["--allow_inner_labels", "--suppress_gc", "--suppress_skew"])
-        else:
-            if c_suppress_gc: circular_args.append("--suppress_gc")
-            if c_suppress_skew: circular_args.append("--suppress_skew")
-
-        if c_adv_def_font_size:
-            circular_args += ["--definition_font_size", str(c_adv_def_font_size)]
-        if c_adv_label_font_size:
-            circular_args += ["--label_font_size", str(c_adv_label_font_size)]
-
-        if c_legend != "right": circular_args += ["-l", c_legend]
-        
-        selected_palette = st.session_state.get("c_palette_selector")
-        if selected_palette: circular_args += ["--palette", selected_palette]
-
-        if 'custom_circular_colors' in st.session_state:
-            custom_color_filename = f"custom_colors_c_{uuid.uuid4().hex[:8]}.tsv"
-            save_path = UPLOAD_DIR / custom_color_filename
-            with open(save_path, "w") as f:
-                for feature, color in st.session_state.custom_circular_colors.items():
-                    f.write(f"{feature}\t{color}\n")
-            circular_args += ["-d", str(save_path)]
-        circular_args += ["-k", ",".join(c_adv_feat), "-n", c_adv_nt, "-w", str(c_adv_win), "-s", str(c_adv_step)]
-        circular_args += ["--block_stroke_color", c_adv_blk_color, "--block_stroke_width", str(c_adv_blk_width)]
-        circular_args += ["--line_stroke_color", c_adv_line_color, "--line_stroke_width", str(c_adv_line_width)]
-        circular_args += ["--axis_stroke_color", c_adv_axis_color, "--axis_stroke_width", str(c_adv_axis_width)]
-        circular_args += ["--outer_label_x_radius_offset", str(c_adv_outer_x_offset)]
-        circular_args += ["--outer_label_y_radius_offset", str(c_adv_outer_y_offset)]
-        circular_args += ["--inner_label_x_radius_offset", str(c_adv_inner_x_offset)]
-        circular_args += ["--inner_label_y_radius_offset", str(c_adv_inner_y_offset)]
-
-        # --- QUALIFIER PRIORITY & BLACKLIST LOGIC ---
-        selected_prio_file = st.session_state.get("c_qualifier_priority_file_manual", "")
-        if selected_prio_file:
-            prio_path = st.session_state.uploaded_files[selected_prio_file]
-            circular_args += ["--qualifier_priority", prio_path]
-        else:
-            prio_lines = []
-            for row_state in st.session_state.manual_priorities:
-                feature_key = f"feature_{row_state['id']}"
-                qualifiers_key = f"qualifiers_{row_state['id']}"
-                feature_value = st.session_state.get(feature_key, "")
-                qualifiers_value = st.session_state.get(qualifiers_key, "")
-                if feature_value and qualifiers_value:
-                    prio_lines.append(f"{feature_value}\t{qualifiers_value}")
-            
-<<<<<<< HEAD
-            if prio_lines:
-                prio_content = "\n".join(prio_lines)
-                save_path = UPLOAD_DIR / f"qual_prio_c_{uuid.uuid4().hex}"
-                with open(save_path, "w", encoding="utf-8") as f:
-                    f.write(prio_content)
-                circular_args += ["--qualifier_priority", str(save_path)]
-=======
-            selected_palette = st.session_state.get("c_palette_selector")
-            if selected_palette: circular_args += ["--palette", selected_palette]
-
-            if 'custom_circular_colors' in st.session_state:
-                custom_color_filename = f"custom_colors_c_{uuid.uuid4().hex[:8]}.tsv"
-                save_path = UPLOAD_DIR / custom_color_filename
-                with open(save_path, "w") as f:
-                    for feature, color in st.session_state.custom_circular_colors.items():
-                        f.write(f"{feature}\t{color}\n")
-                circular_args += ["-d", str(save_path)]
-            circular_args += ["-k", ",".join(c_adv_feat), "-n", c_adv_nt, "-w", str(c_adv_win), "-s", str(c_adv_step)]
-            circular_args += ["--block_stroke_color", c_adv_blk_color, "--block_stroke_width", str(c_adv_blk_width)]
-            circular_args += ["--line_stroke_color", c_adv_line_color, "--line_stroke_width", str(c_adv_line_width)]
-            circular_args += ["--outer_label_x_radius_offset", str(c_adv_outer_x_offset)]
-            circular_args += ["--outer_label_y_radius_offset", str(c_adv_outer_y_offset)]
-            circular_args += ["--inner_label_x_radius_offset", str(c_adv_inner_x_offset)]
-            circular_args += ["--inner_label_y_radius_offset", str(c_adv_inner_y_offset)]
-
-            # --- CORRECTED QUALIFIER PRIORITY & BLACKLIST LOGIC ---
-            selected_prio_file = st.session_state.get("c_qualifier_priority_file_manual", "")
-            if selected_prio_file:
-                prio_path = st.session_state.uploaded_files[selected_prio_file]
-                circular_args += ["--qualifier_priority", prio_path]
-            else:
-                prio_lines = []
-                for row_state in st.session_state.manual_priorities:
-                    feature_key = f"feature_{row_state['id']}"
-                    qualifiers_key = f"qualifiers_{row_state['id']}"
-                    feature_value = st.session_state.get(feature_key, "")
-                    qualifiers_value = st.session_state.get(qualifiers_key, "")
-                    if feature_value and qualifiers_value:
-                        prio_lines.append(f"{feature_value}\t{qualifiers_value}")
-                
-                if prio_lines:
-                    prio_content = "\n".join(prio_lines)
-                    save_path = UPLOAD_DIR / f"qual_prio_c_{uuid.uuid4().hex}"
-                    with open(save_path, "w", encoding="utf-8") as f:
-                        f.write(prio_content)
-                    circular_args += ["--qualifier_priority", str(save_path)]
-
-            selected_blacklist_file = st.session_state.get("c_blacklist_file_manual", "")
-            if selected_blacklist_file:
-                blacklist_path = st.session_state.uploaded_files[selected_blacklist_file]
-                circular_args += ["--label_blacklist", blacklist_path]
-            else:
-                blacklist_keywords = st.session_state.get("c_blacklist_manual", "")
-                if blacklist_keywords:
-                    circular_args += ["--label_blacklist", blacklist_keywords]
->>>>>>> 0bbc4918
-
-        if c_filter_mode == "Blacklist (exclude keywords)":
-            selected_blacklist_file = st.session_state.get("c_blacklist_file_manual", "")
-            if selected_blacklist_file:
-                blacklist_path = st.session_state.uploaded_files[selected_blacklist_file]
-                circular_args += ["--label_blacklist", blacklist_path]
-            else:
-                blacklist_keywords = st.session_state.get("c_blacklist_manual", "")
-                if blacklist_keywords:
-                    circular_args += ["--label_blacklist", blacklist_keywords]
-        elif c_filter_mode == "Whitelist (include keywords)":
-            whitelist_lines = []
-            for row in st.session_state.manual_whitelist:
-                if row['feature'] and row['qualifier'] and row['keyword']:
-                    whitelist_lines.append(f"{row['feature']}\t{row['qualifier']}\t{row['keyword']}")
-            
-            if whitelist_lines:
-                whitelist_content = "\n".join(whitelist_lines)
-                save_path = UPLOAD_DIR / f"label_whitelist_c_{uuid.uuid4().hex}.tsv"
-                with open(save_path, "w", encoding="utf-8") as f:
-                    f.write(whitelist_content)
-                circular_args += ["--label_whitelist", str(save_path)]
-
-        selected_t_color_file = st.session_state.get("c_t_color_manual", "")
-        if selected_t_color_file: circular_args += ["-t", st.session_state.uploaded_files[selected_t_color_file]]
-
-        # --- Run gbdraw and handle output ---
-        logger = logging.getLogger() 
-        log_capture = io.StringIO()  
-        command_str = f"gbdraw circular {' '.join(circular_args)}"
-        log_capture.write(f"--- Executed Command ---\n{command_str}\n------------------------\n\n")
-        stream_handler = logging.StreamHandler(log_capture)
-        stream_handler.setLevel(logging.INFO) 
-        logger.addHandler(stream_handler)
-        
-        start_time = time.time()
-        had_exception = False
-        exit_code = 0
-
-        with st.spinner(f"Running: `{command_str}`"):
-            try:
-                with redirect_stdout(log_capture), redirect_stderr(log_capture):
-                    circular_main(circular_args)
-            except SystemExit as e:
-                exit_code = e.code if e.code is not None else 1
-            except Exception as e:
-                had_exception = True
-                log_capture.write(f"\n--- Streamlit App Exception ---\n{e}\n----------------------\n")
-        
-        end_time = time.time()
-        duration = end_time - start_time
-        log_capture.write(f"\n--- Execution Time ---\nTotal time: {duration:.2f} seconds\n----------------------")
-        log_content = log_capture.getvalue()
-        logger.removeHandler(stream_handler)
-        
-        output_files = sorted(list(Path(".").glob(f"{prefix}*.{c_fmt}")))
-        
-        is_successful = (
-            not had_exception and
-            exit_code == 0 and
-            "ERROR:" not in log_content.upper() and
-            bool(output_files)
-        )
-
-        if is_successful:
-            st.success("✅ gbdraw finished successfully.")
-            st.session_state.circular_result = {
-                "prefix": prefix, 
-                "fmt": c_fmt, 
-                "log": log_content,
-                "failed": False
-            }
-        else:
-            st.error("gbdraw execution failed. Please check the log for details.")
-            st.session_state.circular_result = {
-                "log": log_content,
-                "failed": True
-            }
-
-    if st.session_state.circular_result:
-        res = st.session_state.circular_result
-        if res.get("failed"):
-            st.subheader("❌ Execution Failed")
-            with st.expander("Show Log", expanded=True):
-                st.text(res["log"])
-        else:
-            st.subheader("🌀 Circular Drawing Output")
-            prefix = res["prefix"] 
-            fmt = res["fmt"]
-            output_files = sorted(list(Path(".").glob(f"{prefix}*.{fmt}")))
-            if output_files:
-                for out_path in output_files:
-                    file_extension = out_path.suffix.lower()
-                    if file_extension == ".svg":
-                        st.image(out_path.read_text(), caption=str(out_path.name))
-                    elif file_extension == ".png":
-                        st.image(str(out_path), caption=str(out_path.name))
-                    else:
-                        st.info(f"📄 Preview is not available for {out_path.suffix.upper()} format. Please use the download button below.")
-                    with open(out_path, "rb") as f:
-                        st.download_button(
-                            f"⬇️ Download {out_path.name}",
-                            data=f,
-                            file_name=out_path.name,
-                            key=f"download_{out_path.name}"
-                        )
-                    st.markdown("---")
-                with st.expander("Show Log"):
-                    st.text(res["log"])
-            else:
-                st.warning("gbdraw reported success, but no output files were found.")
-                with st.expander("Show Log", expanded=True):
-                    st.text(res["log"])
-
-# --- LINEAR MODE ---
-if selected_mode == "📏 Linear":
-    st.header("Linear Genome Map")
-    st.subheader("Input Files")
-
-    l_input_type = st.radio(
-        "Input file type for all sequences",
-        ("GenBank", "GFF3 + FASTA"),
-        key="l_input_type",
-        horizontal=True,
-    )
-
-    input_container = st.container()
-    with input_container:
-        for i in range(st.session_state.linear_seq_count):
-            st.markdown(f"--- \n#### Sequence {i+1}")
-            if l_input_type == "GenBank":
-                cols = st.columns([3, 3])
-                with cols[0]:
-                    create_manual_selectbox("GenBank File", file_options, f"l_gb_{i}")
-                if i < st.session_state.linear_seq_count - 1:
-                    with cols[1]:
-                        create_manual_selectbox(f"Comparison File {i+1} (BLAST)", file_options, f"l_blast_{i}")
-            else: # GFF3 + FASTA
-                cols = st.columns([2, 2, 2])
-                with cols[0]:
-                    create_manual_selectbox("GFF3 File", file_options, f"l_gff_{i}")
-                with cols[1]:
-                    create_manual_selectbox("FASTA File", file_options, f"l_fasta_{i}")
-                if i < st.session_state.linear_seq_count - 1:
-                    with cols[2]:
-                        create_manual_selectbox(f"Comparison File {i+1} (BLAST)", file_options, f"l_blast_{i}")
-
-
-    b_col1, b_col2, _ = st.columns([1.5, 2, 5])
-    if b_col1.button("➕ Add Sequence"):
-        st.session_state.linear_seq_count += 1
-        st.rerun()
-    if b_col2.button("➖ Remove Last Sequence") and st.session_state.linear_seq_count > 1:
-        st.session_state.linear_seq_count -= 1
-        # Clean up keys for the removed sequence
-        keys_to_remove = [
-            f"l_gb_{st.session_state.linear_seq_count}",
-            f"l_gff_{st.session_state.linear_seq_count}",
-            f"l_fasta_{st.session_state.linear_seq_count}",
-            f"l_blast_{st.session_state.linear_seq_count -1}"
-        ]
-        for key in keys_to_remove:
-            manual_key = f"{key}_manual"
-            if manual_key in st.session_state: del st.session_state[manual_key]
-            if key in st.session_state: del st.session_state[key]
-        st.rerun()
-
-    st.subheader("Color Options")
-    create_manual_selectbox("Feature-specific color file (optional):", file_options, "l_t_color")
-
-    def linear_palette_changed():
-        new_palette = st.session_state.l_palette_selector
-        st.session_state.custom_linear_colors = get_palette_colors(new_palette).copy()
-
-    if 'custom_linear_colors' not in st.session_state:
-        default_palette = PALETTES[0] if PALETTES and PALETTES[0] != "" else "default"
-        st.session_state.custom_linear_colors = get_palette_colors(default_palette).copy()
-
-    st.selectbox(
-        "Base color palette:",
-        PALETTES,
-        key="l_palette_selector",
-        on_change=linear_palette_changed,
-    )
-
-    st.write("Click on the color boxes below to customize the default colors for each feature.")
-    l_cols = st.columns(5)
-    
-    l_color_keys = sorted(st.session_state.custom_linear_colors.keys())
-    for i, feature in enumerate(l_color_keys):
-        col = l_cols[i % 5]
-        with col:
-            st.session_state.custom_linear_colors[feature] = st.color_picker(
-                label=feature,
-                value=st.session_state.custom_linear_colors[feature],
-                key=f"l_color_picker_{feature}"
-            )
-    
-    # --- Qualifier Priority & Label Filtering Section (OUTSIDE the form) ---
-    st.markdown("---")
-    st.subheader("Label Content Options (Optional)")
-    
-    # Qualifier Priority
-    st.markdown("##### Qualifier Priority")
-    st.info("Select a TSV file from the sidebar OR define priorities manually below. If a file is selected, manual entries are ignored.")
-    create_manual_selectbox(
-        "Qualifier Priority File (optional)",
-        file_options,
-        "l_qualifier_priority_file"
-    )
-    with st.expander("Or, define priorities manually:", expanded=False):
-        col1, col2, _ = st.columns([3, 5, 1])
-        col1.markdown("**Feature Type**")
-        col2.markdown("**Qualifier Priority (comma-separated)**")
-
-        for row in st.session_state.manual_priorities:
-            col1, col2, col3 = st.columns([3, 5, 1])
-            col1.text_input("Feature", value=row['feature'], key=f"feature_{row['id']}", label_visibility="collapsed")
-            col2.text_input("Qualifiers", value=row['qualifiers'], key=f"qualifiers_{row['id']}", label_visibility="collapsed")
-            col3.button("➖", key=f"remove_{row['id']}", on_click=remove_priority_row, args=(row['id'],))
-
-        st.button("➕ Add Row", on_click=add_priority_row, use_container_width=True)
-
-    # Label Content Filtering
-    st.markdown("##### Label Content Filtering")
-<<<<<<< HEAD
-    l_filter_mode = st.radio(
-        "Select label filtering mode:",
-        ("None", "Blacklist (exclude keywords)", "Whitelist (include keywords)"),
-        key="l_filter_mode",
-        horizontal=True
-    )
-
-    if l_filter_mode == "Blacklist (exclude keywords)":
-        st.info("Select a file with blacklist keywords (one per line) OR enter them manually below. If a file is selected, manual entry is ignored.")
-        create_manual_selectbox(
-            "Blacklist File (optional)",
-            file_options,
-            "l_blacklist_file"
-        )
-        st.text_area(
-            "Or, enter keywords manually (comma-separated):",
-            value="hypothetical, uncharacterized, putative, unknown",
-            help="Features with these keywords in their labels will be hidden.",
-            key="l_blacklist_manual"
-        )
-    elif l_filter_mode == "Whitelist (include keywords)":
-        st.info("Define rules to ONLY show labels containing specific keywords. For example, show 'CDS' features where the 'product' contains 'DNA polymerase'.")
-        with st.container():
-            wl_col1, wl_col2, wl_col3, _ = st.columns([3, 3, 4, 1])
-            wl_col1.markdown("**Feature Type**")
-            wl_col2.markdown("**Qualifier**")
-            wl_col3.markdown("**Keyword to Include**")
-
-            for row in st.session_state.manual_whitelist:
-                wl_col1, wl_col2, wl_col3, wl_col4 = st.columns([3, 3, 4, 1])
-                row['feature'] = wl_col1.selectbox("Feature", options=FEATURE_KEYS, index=FEATURE_KEYS.index(row['feature']) if row['feature'] in FEATURE_KEYS else 0, key=f"l_wl_feature_{row['id']}", label_visibility="collapsed")
-                row['qualifier'] = wl_col2.selectbox("Qualifier", options=QUALIFIER_KEYS, index=QUALIFIER_KEYS.index(row['qualifier']) if row['qualifier'] in QUALIFIER_KEYS else 0, key=f"l_wl_qualifier_{row['id']}", label_visibility="collapsed")
-                row['keyword'] = wl_col3.text_input("Keyword", value=row['keyword'], key=f"l_wl_keyword_{row['id']}", label_visibility="collapsed")
-                wl_col4.button("➖", key=f"l_wl_remove_{row['id']}", on_click=remove_whitelist_row, args=(row['id'],))
-
-        st.button("➕ Add Whitelist Row", on_click=add_whitelist_row, use_container_width=True, key="l_add_wl")
-=======
-    st.info("Select a file with blacklist keywords (one per line) OR enter them manually below. If a file is selected, manual entry is ignored.")
-    create_manual_selectbox(
-        "Blacklist File (optional)",
-        file_options,
-        "l_blacklist_file"
-    )
-    st.text_area(
-        "Or, enter keywords manually (comma-separated):",
-        value="hypothetical, uncharacterized, putative, unknown",
-        help="Features with these keywords in their labels will be hidden.",
-        key="l_blacklist_manual"
-    )
->>>>>>> 0bbc4918
-    st.markdown("---")
-
-
-    with st.form("linear_form"):
-        st.header("Drawing Options")
-        col1, col2 = st.columns(2)
-        with col1:
-            l_prefix = st.text_input("Output prefix:", value="linear", key="l_prefix", help="Prefix for output files. Default is 'linear'.")
-            l_fmt = st.selectbox("Output format:", ["svg", "png", "pdf", "eps", "ps"], index=0, key="l_fmt", help="Output file format. Default is SVG, which is the fastest and most flexible for web display.")
-            l_legend = st.selectbox("Legend:", ["right", "left", "none"], index=0, key="l_legend", help="Position of the legend. 'none' hides the legend.")
-        with col2:
-            l_show_labels = st.checkbox("Show labels", value=False, key="l_labels", help="Display feature labels on the linear map.")
-            l_separate_strands = st.checkbox("Separate strands", value=False, key="l_strands", help="Display features on separate strands for better distinction of forward and reverse strands.")
-            l_align_center = st.checkbox("Align center", value=False, key="l_align", help="Align the linear map to the center of the page. This can help with aesthetics, especially for long sequences.")
-            l_show_gc = st.checkbox("Show GC content", value=False, key="l_gc", help="Display the GC content track on the linear map.")
-            l_resolve_overlaps = st.checkbox("Resolve overlaps (experimental)", value=False, key="l_overlaps", help="Attempt to resolve label overlaps. This is experimental and may not work well for all genomes.")
-
-        with st.expander("🔧 Advanced Options"):
-
-            st.subheader("Advanced Drawing")
-            adv_cols1, adv_cols2 = st.columns(2)
-            with adv_cols1:
-                l_adv_feat = st.multiselect("Features (-k):", options=FEATURE_KEYS, default=["CDS","rRNA","tRNA","tmRNA","ncRNA","misc_RNA","repeat_region"], key="l_feat", help="Select which features to include in the linear map. Default includes CDS, tRNA, rRNA, and repeat regions.")
-                l_adv_nt = st.text_input("nt (--nt):", value="GC", key="l_nt", help="Dinucleotide to use for GC content and skew calculations. Default is 'GC'.")
-                l_adv_win = st.number_input("Window size:", value=1000, key="l_win", help="Window size for GC content and skew calculations. Default is 1000 bp.")
-                l_adv_step = st.number_input("Step size:", value=100, key="l_step", help="Step size for GC content and skew calculations. Default is 100 bp.")
-                l_adv_def_font_size = st.number_input("Definition font size (default: 10 pt):", value=10.0, key="l_def_font_size", help="Font size for the definition text above each sequence.")
-                l_adv_label_font_size = st.number_input("Label font size (default: 5 pt (>=50 kb) or 16 pt (<50 kb):", key="l_label_font_size", help="Font size for feature labels. Default is 5 pt for genomes >= 50 kb, 16 pt for smaller genomes.")
-            with adv_cols2:
-                l_adv_blk_color = st.color_picker("Block stroke color:", value="#808080", key="l_b_color", help="Color for block strokes in the linear map.")
-                l_adv_blk_width = st.number_input("Block stroke width:", value=0.0, min_value=0.0, step=0.1, key="l_b_width", help="Width of block strokes in the linear map. Set to 0 for no block strokes.")
-                l_adv_line_color = st.color_picker("Line stroke color:", value="#808080", key="l_l_color", help="Color for line strokes in the linear map.")
-                l_adv_line_width = st.number_input("Line stroke width:", value=1.0, min_value=0.0, step=0.1, key="l_l_width", help="Width of line strokes in the linear map. Default is 1.0.")
-                l_adv_axis_color = st.color_picker("Axis stroke color:", value="#808080", key="l_axis_color", help="Color for the linear axis line.")
-                l_adv_axis_width = st.number_input("Axis stroke width:", value=1.0, min_value=0.0, step=0.1, key="l_axis_width", help="Width of the linear axis line. Default is 1.0.")
-            st.subheader("Comparison Filters")
-            l_adv_bitscore = st.number_input("Min bitscore:", value=50.0, key="l_bitscore", help="Minimum bitscore for BLAST comparisons. Default is 50.0.")
-            l_adv_evalue = st.text_input("Max E-value:", value="1e-2", key="l_evalue", help="Maximum E-value for BLAST comparisons. Default is '1e-2'.")
-            l_adv_identity = st.number_input("Min identity (%):", value=0.0, key="l_identity", help="Minimum identity percentage for BLAST comparisons. Default is 0.0%.")
-            
-        l_submitted = st.form_submit_button("🚀 Run gbdraw Linear", type="primary")
-
-    if l_submitted:
-        linear_args = []
-        num_sequences = 0
-
-        if st.session_state.l_input_type == "GenBank":
-            selected_gb = [st.session_state.get(f"l_gb_{i}_manual", "") for i in range(st.session_state.linear_seq_count)]
-            selected_gb = [f for f in selected_gb if f]
-            if not selected_gb:
-                st.error("Please select at least one GenBank file.")
-                st.stop()
-            gb_paths = [st.session_state.uploaded_files[f] for f in selected_gb]
-            linear_args.extend(["--gbk", *gb_paths])
-            num_sequences = len(gb_paths)
-        else: # GFF3 + FASTA
-            gff_paths = []
-            fasta_paths = []
-            for i in range(st.session_state.linear_seq_count):
-                gff_file = st.session_state.get(f"l_gff_{i}_manual", "")
-                fasta_file = st.session_state.get(f"l_fasta_{i}_manual", "")
-                if gff_file and fasta_file:
-                    gff_paths.append(st.session_state.uploaded_files[gff_file])
-                    fasta_paths.append(st.session_state.uploaded_files[fasta_file])
-                elif gff_file or fasta_file:
-                    st.error(f"For Sequence {i+1}, both GFF3 and FASTA files must be provided as a pair.")
-                    st.stop()
-            
-            if not gff_paths:
-                st.error("Please select at least one pair of GFF3 and FASTA files.")
-                st.stop()
-            
-            linear_args.extend(["--gff", *gff_paths, "--fasta", *fasta_paths])
-            num_sequences = len(gff_paths)
-        
-        selected_blast = [st.session_state.get(f"l_blast_{i}_manual", "") for i in range(st.session_state.linear_seq_count - 1)]
-        selected_blast = [f for f in selected_blast if f]
-        
-        if selected_blast and len(selected_blast) != num_sequences - 1:
-            st.error(f"Please provide {num_sequences - 1} comparison file(s) for {num_sequences} sequence files.")
-            st.stop()
-
-        sanitized_prefix = sanitize_filename(l_prefix) # Use the new function
-        prefix = sanitized_prefix or "linear"
-        output_path = Path(f"{prefix}.{l_fmt}")
-        
-        linear_args.extend(["-o", prefix, "-f", l_fmt])
-
-        if selected_blast:
-            blast_paths = [st.session_state.uploaded_files[f] for f in selected_blast]
-            linear_args += ["-b", *blast_paths]
-        if l_show_labels: linear_args.append("--show_labels")
-        if l_separate_strands: linear_args.append("--separate_strands")
-        if l_align_center: linear_args.append("--align_center")
-        if l_show_gc: linear_args.append("--show_gc")
-        if l_resolve_overlaps: linear_args.append("--resolve_overlaps")
-        if l_legend != "right": linear_args += ["-l", l_legend]
-        
-        if l_adv_def_font_size:
-            linear_args += ["--definition_font_size", str(l_adv_def_font_size)]
-        if l_adv_label_font_size:
-            linear_args += ["--label_font_size", str(l_adv_label_font_size)]
-        
-        selected_palette = st.session_state.get("l_palette_selector")
-        if selected_palette: linear_args += ["--palette", selected_palette]
-
-        if 'custom_linear_colors' in st.session_state:
-            custom_color_filename = f"custom_colors_l_{uuid.uuid4().hex[:8]}.tsv"
-            save_path = UPLOAD_DIR / custom_color_filename
-            with open(save_path, "w") as f:
-                for feature, color in st.session_state.custom_linear_colors.items():
-                    f.write(f"{feature}\t{color}\n")
-            linear_args += ["-d", str(save_path)]
-        
-        linear_args += ["-k", ",".join(l_adv_feat), "-n", l_adv_nt, "-w", str(l_adv_win), "-s", str(l_adv_step)]
-        linear_args += ["--bitscore", str(l_adv_bitscore), "--evalue", l_adv_evalue, "--identity", str(l_adv_identity)]
-        linear_args += ["--block_stroke_color", l_adv_blk_color, "--block_stroke_width", str(l_adv_blk_width)]
-        linear_args += ["--line_stroke_color", l_adv_line_color, "--line_stroke_width", str(l_adv_line_width)]
-        linear_args += ["--axis_stroke_color", l_adv_axis_color, "--axis_stroke_width", str(l_adv_axis_width)]
-        
-        # --- QUALIFIER PRIORITY & BLACKLIST LOGIC ---
-        selected_prio_file = st.session_state.get("l_qualifier_priority_file_manual", "")
-        if selected_prio_file:
-            prio_path = st.session_state.uploaded_files[selected_prio_file]
-            linear_args += ["--qualifier_priority", prio_path]
-        else:
-<<<<<<< HEAD
-            prio_lines = []
-            for row_state in st.session_state.manual_priorities:
-                feature_key = f"feature_{row_state['id']}"
-                qualifiers_key = f"qualifiers_{row_state['id']}"
-                feature_value = st.session_state.get(feature_key, "")
-                qualifiers_value = st.session_state.get(qualifiers_key, "")
-                if feature_value and qualifiers_value:
-                    prio_lines.append(f"{feature_value}\t{qualifiers_value}")
-            
-            if prio_lines:
-                prio_content = "\n".join(prio_lines)
-                save_path = UPLOAD_DIR / f"qual_prio_l_{uuid.uuid4().hex}"
-                with open(save_path, "w", encoding="utf-8") as f:
-                    f.write(prio_content)
-                linear_args += ["--qualifier_priority", str(save_path)]
-
-        if l_filter_mode == "Blacklist (exclude keywords)":
-            selected_blacklist_file = st.session_state.get("l_blacklist_file_manual", "")
-            if selected_blacklist_file:
-                blacklist_path = st.session_state.uploaded_files[selected_blacklist_file]
-                linear_args += ["--label_blacklist", blacklist_path]
-            else:
-                blacklist_keywords = st.session_state.get("l_blacklist_manual", "")
-                if blacklist_keywords:
-                    linear_args += ["--label_blacklist", blacklist_keywords]
-        elif l_filter_mode == "Whitelist (include keywords)":
-            whitelist_lines = []
-            for row in st.session_state.manual_whitelist:
-                if row['feature'] and row['qualifier'] and row['keyword']:
-                    whitelist_lines.append(f"{row['feature']}\t{row['qualifier']}\t{row['keyword']}")
-            
-            if whitelist_lines:
-                whitelist_content = "\n".join(whitelist_lines)
-                save_path = UPLOAD_DIR / f"label_whitelist_l_{uuid.uuid4().hex}.tsv"
-                with open(save_path, "w", encoding="utf-8") as f:
-                    f.write(whitelist_content)
-                linear_args += ["--label_whitelist", str(save_path)]
-
-        selected_t_color_file = st.session_state.get("l_t_color_manual", "")
-        if selected_t_color_file: linear_args += ["-t", st.session_state.uploaded_files[selected_t_color_file]]
-        
-        logger = logging.getLogger()
-        log_capture = io.StringIO()
-        command_str = f"gbdraw linear {' '.join(map(str, linear_args))}"
-        stream_handler = logging.StreamHandler(log_capture)
-        stream_handler.setLevel(logging.INFO)
-        logger.addHandler(stream_handler)
-        log_capture.write(f"--- Executed Command ---\n{command_str}\n------------------------\n\n")
-        
-        start_time = time.time()
-        had_exception = False
-        exit_code = 0
-        
-        with st.spinner(f"Running: `{command_str}`"):
-            try:
-                with redirect_stdout(log_capture), redirect_stderr(log_capture):
-                    linear_main(linear_args)
-            except SystemExit as e:
-                exit_code = e.code if e.code is not None else 1
-            except Exception as e:
-                had_exception = True
-                log_capture.write(f"\n--- Streamlit App Exception ---\n{e}\n----------------------\n")
-
-        end_time = time.time()
-        duration = end_time - start_time
-        log_capture.write(f"\n--- Execution Time ---\nTotal time: {duration:.2f} seconds\n----------------------")
-        log_content = log_capture.getvalue()
-        logger.removeHandler(stream_handler)
-
-        is_successful = (
-            not had_exception and
-            exit_code == 0 and
-            "ERROR:" not in log_content.upper() and
-            output_path.exists()
-        )
-
-        if is_successful:
-            st.success("✅ gbdraw finished successfully.")
-            st.session_state.linear_result = {
-                "path": output_path, 
-                "log": log_content,
-                "failed": False
-            }
-        else:
-            st.error("gbdraw execution failed. Please check the log for details.")
-            st.session_state.linear_result = {
-                "log": log_content,
-                "failed": True
-            }
-=======
-            gb_paths = [st.session_state.uploaded_files[f] for f in selected_gb]
-            sanitized_prefix = os.path.basename(l_prefix.strip())
-            prefix = sanitized_prefix or "linear"
-            output_path = Path(f"{prefix}.{l_fmt}")
-            linear_args = ["-i", *gb_paths, "-o", prefix, "-f", l_fmt]
-            if selected_blast:
-                blast_paths = [st.session_state.uploaded_files[f] for f in selected_blast]
-                linear_args += ["-b", *blast_paths]
-            if l_show_labels: linear_args.append("--show_labels")
-            if l_separate_strands: linear_args.append("--separate_strands")
-            if l_align_center: linear_args.append("--align_center")
-            if l_show_gc: linear_args.append("--show_gc")
-            if l_resolve_overlaps: linear_args.append("--resolve_overlaps")
-            if l_legend != "right": linear_args += ["-l", l_legend]
-            if l_adv_label_font_size:
-                linear_args += ["--label_font_size", str(l_adv_label_font_size)]
-            selected_palette = st.session_state.get("l_palette_selector")
-            if selected_palette: linear_args += ["--palette", selected_palette]
-
-            if 'custom_linear_colors' in st.session_state:
-                custom_color_filename = f"custom_colors_l_{uuid.uuid4().hex[:8]}.tsv"
-                save_path = UPLOAD_DIR / custom_color_filename
-                with open(save_path, "w") as f:
-                    for feature, color in st.session_state.custom_linear_colors.items():
-                        f.write(f"{feature}\t{color}\n")
-                linear_args += ["-d", str(save_path)]
-            
-            linear_args += ["-k", ",".join(l_adv_feat), "-n", l_adv_nt, "-w", str(l_adv_win), "-s", str(l_adv_step)]
-            
-            linear_args += ["--bitscore", str(l_adv_bitscore), "--evalue", l_adv_evalue, "--identity", str(l_adv_identity)]
-            linear_args += ["--block_stroke_color", l_adv_blk_color, "--block_stroke_width", str(l_adv_blk_width)]
-            linear_args += ["--line_stroke_color", l_adv_line_color, "--line_stroke_width", str(l_adv_line_width)]
-            
-            # --- CORRECTED QUALIFIER PRIORITY & BLACKLIST LOGIC ---
-            selected_prio_file = st.session_state.get("l_qualifier_priority_file_manual", "")
-            if selected_prio_file:
-                prio_path = st.session_state.uploaded_files[selected_prio_file]
-                linear_args += ["--qualifier_priority", prio_path]
-            else:
-                prio_lines = []
-                for row_state in st.session_state.manual_priorities:
-                    feature_key = f"feature_{row_state['id']}"
-                    qualifiers_key = f"qualifiers_{row_state['id']}"
-                    feature_value = st.session_state.get(feature_key, "")
-                    qualifiers_value = st.session_state.get(qualifiers_key, "")
-                    if feature_value and qualifiers_value:
-                        prio_lines.append(f"{feature_value}\t{qualifiers_value}")
-                
-                if prio_lines:
-                    prio_content = "\n".join(prio_lines)
-                    save_path = UPLOAD_DIR / f"qual_prio_l_{uuid.uuid4().hex}"
-                    with open(save_path, "w", encoding="utf-8") as f:
-                        f.write(prio_content)
-                    linear_args += ["--qualifier_priority", str(save_path)]
-            
-            selected_blacklist_file = st.session_state.get("l_blacklist_file_manual", "")
-            if selected_blacklist_file:
-                blacklist_path = st.session_state.uploaded_files[selected_blacklist_file]
-                linear_args += ["--label_blacklist", blacklist_path]
-            else:
-                blacklist_keywords = st.session_state.get("l_blacklist_manual", "")
-                if blacklist_keywords:
-                    linear_args += ["--label_blacklist", blacklist_keywords]
-
-            selected_t_color_file = st.session_state.get("l_t_color_manual", "")
-            if selected_t_color_file: linear_args += ["-t", st.session_state.uploaded_files[selected_t_color_file]]
-            
-            logger = logging.getLogger()
-            log_capture = io.StringIO()
-            command_str = f"gbdraw linear {' '.join(map(str, linear_args))}"
-            stream_handler = logging.StreamHandler(log_capture)
-            stream_handler.setLevel(logging.INFO)
-            logger.addHandler(stream_handler)
-            log_capture.write(f"--- Executed Command ---\n{command_str}\n------------------------\n\n")
-            start_time = time.time()
-            with st.spinner(f"Running: `{command_str}`"):
-                try:
-                    with redirect_stdout(log_capture), redirect_stderr(log_capture):
-                        linear_main(linear_args)
-                    st.success("✅ gbdraw finished successfully.")
-                    end_time = time.time()
-                    duration = end_time - start_time
-                    log_capture.write(f"\n--- Execution Time ---\nTotal time: {duration:.2f} seconds\n----------------------")
-                    st.session_state.linear_result = {"path": output_path, "log": log_capture.getvalue()}
-
-                except SystemExit as e:
-                    if e.code != 0:
-                        st.error(f"Error running gbdraw (exit code {e.code}):\n{log_capture.getvalue()}")
-                        st.session_state.linear_result = None
-                    else:
-                        st.success("✅ gbdraw finished successfully.")
-                        end_time = time.time()
-                        duration = end_time - start_time
-                        log_capture.write(f"\n--- Execution Time ---\nTotal time: {duration:.2f} seconds\n----------------------")
-                        st.session_state.linear_result = {"path": output_path, "log": log_capture.getvalue()}
-
-                except Exception as e:
-                    st.error(f"An unexpected error occurred:\n{e}\n\nLog:\n{log_capture.getvalue()}")
-                    st.session_state.linear_result = None
-                finally:
-                    logger.removeHandler(stream_handler)
->>>>>>> 0bbc4918
-
-    if st.session_state.linear_result:
-        res = st.session_state.linear_result
-        if res.get("failed"):
-            st.subheader("❌ Execution Failed")
-            with st.expander("Show Log", expanded=True):
-                st.text(res["log"])
-        else:
-            st.subheader("📏 Linear Drawing Output")
-            out_path = res["path"]
-            if out_path.exists():
-                file_extension = out_path.suffix.lower()
-                if file_extension == ".svg":
-                    st.image(out_path.read_text(), caption=str(out_path.name))
-                elif file_extension == ".png":
-                    st.image(str(out_path), caption=str(out_path.name))
-                else:
-                    st.info(f"📄 Preview is not available for {out_path.suffix.upper()} format. Please use the download button below.")
-                with open(out_path, "rb") as f:
-                    st.download_button(
-                        f"⬇️ Download {out_path.name}",
-                        data=f,
-                        file_name=out_path.name
-                    )
-                with st.expander("Show Log"):
-                    st.text(res["log"])
-            else:
-                st.warning("gbdraw reported success, but no output file was found.")
-                with st.expander("Show Log", expanded=True):
-                    st.text(res["log"])
-
-# --- Footer ---
-st.markdown("---")
-st.markdown(
-    "Author: [Satoshi Kawato](https://github.com/satoshikawato)  |  "
-    "Source: [gbdraw](https://github.com/satoshikawato/gbdraw)",
-    unsafe_allow_html=True
-)
-
+#!/usr/bin/env python
+# coding: utf-8
+
+import subprocess
+import os
+import io
+import re 
+import logging
+import shutil
+import uuid
+import tomllib
+import time
+import streamlit as st
+from pathlib import Path
+from importlib import resources
+from contextlib import redirect_stdout, redirect_stderr
+from streamlit.runtime.uploaded_file_manager import UploadedFile
+from gbdraw.circular import circular_main
+from gbdraw.linear import linear_main
+
+
+# --- Basic Application Settings ---
+st.set_page_config(layout="wide")
+
+st.title("🧬 gbdraw Web App")
+st.caption("A genome diagram generator for microbes and organelles")
+
+
+# --- Define the list of selectable feature keys ---
+FEATURE_KEYS = [
+    "assembly_gap", "C_region", "CDS", "centromere", "D-loop", "D_segment",
+    "exon", "gap", "intron", "J_segment", "mat_peptide", "misc_binding",
+    "misc_difference", "misc_feature", "misc_RNA", "misc_structure",
+    "mobile_element", "modified_base", "mRNA", "ncRNA", "operon", "oriT",
+    "precursor_RNA", "primer_bind", "propeptide", "protein_bind", "regulatory",
+    "repeat_region", "rep_origin", "rRNA", "sig_peptide", "stem_loop",
+    "telomere", "tmRNA", "transit_peptide", "tRNA", "unsure", "V_region",
+    "V_segment", "variation", "3'UTR", "5'UTR"
+]
+QUALIFIER_KEYS = ["product", "gene", "note", "rpt_family"]
+
+# --- Helper functions and Session State for Dynamic Priority Input ---
+
+
+def sanitize_filename(filename: str) -> str:
+    """
+    Strips directory traversal characters and removes characters that are unsafe
+    for filenames.
+    """
+    # 1. Strip path traversal characters
+    sanitized = os.path.basename(filename)
+    # 2. Remove illegal characters for most filesystems
+    #    (allows letters, numbers, underscore, hyphen, and dot)
+    sanitized = re.sub(r'[^a-zA-Z0-9_.-]', '', sanitized)
+    
+    # 3. If the name is empty after sanitizing, provide a default
+    if not sanitized:
+        return ""
+        
+    return sanitized
+
+def add_priority_row():
+    """Appends a new empty row to the list in session_state."""
+    if st.session_state.manual_priorities:
+        new_id = max(row['id'] for row in st.session_state.manual_priorities) + 1
+    else:
+        new_id = 0
+    st.session_state.manual_priorities.append({'id': new_id, 'feature': '', 'qualifiers': ''})
+
+def remove_priority_row(row_id):
+    """Removes a specific row by its ID."""
+    st.session_state.manual_priorities = [
+        row for row in st.session_state.manual_priorities if row['id'] != row_id
+    ]
+
+
+# --- Whitelist Rows Functions ---
+def add_whitelist_row():
+    """Appends a new empty row to the whitelist in session_state."""
+    if st.session_state.manual_whitelist:
+        new_id = max(row['id'] for row in st.session_state.manual_whitelist) + 1
+    else:
+        new_id = 0
+    st.session_state.manual_whitelist.append({'id': new_id, 'feature': 'CDS', 'qualifier': 'product', 'keyword': ''})
+
+def remove_whitelist_row(row_id):
+    """Removes a specific whitelist row by its ID."""
+    st.session_state.manual_whitelist = [
+        row for row in st.session_state.manual_whitelist if row['id'] != row_id
+    ]
+
+
+# Initialize session state for manual priorities if it doesn't exist.
+# This runs only once per session.
+if 'manual_priorities' not in st.session_state:
+    st.session_state.manual_priorities = [{'id': 0, 'feature': 'CDS', 'qualifiers': 'product,gene'}]
+
+if 'manual_whitelist' not in st.session_state:
+    st.session_state.manual_whitelist = []
+
+
+
+st.markdown(
+    """
+    <p>
+    <a href="https://anaconda.org/bioconda/gbdraw"><img src="https://anaconda.org/bioconda/gbdraw/badges/version.svg" alt="version"></a>
+    <a href="https://anaconda.org/bioconda/gbdraw"><img src="https://anaconda.org/bioconda/gbdraw/badges/platforms.svg" alt="platforms"></a>
+    <a href="http://bioconda.github.io/recipes/gbdraw/README.html"><img src="https://img.shields.io/badge/install%20with-bioconda-brightgreen.svg?style=flat" alt="install with bioconda"></a>
+    <a href="https://anaconda.org/bioconda/gbdraw"><img src="https://anaconda.org/bioconda/gbdraw/badges/license.svg" alt="license"></a>
+    <a href="https://deepwiki.com/satoshikawato/gbdraw"><img src="https://deepwiki.com/badge.svg" alt="Ask DeepWiki"></a>
+    </p>
+    """,
+    unsafe_allow_html=True
+)
+
+# --- Temporary Directory and Session State Initialization ---
+TEMP_DIR = Path("gbdraw_temp")
+UPLOAD_DIR = TEMP_DIR / "uploads"
+UPLOAD_DIR.mkdir(exist_ok=True, parents=True)
+
+# Initialize session state
+if 'uploaded_files' not in st.session_state:
+    st.session_state.uploaded_files = {}
+if 'circular_result' not in st.session_state:
+    st.session_state.circular_result = None
+if 'linear_result' not in st.session_state:
+    st.session_state.linear_result = None
+if 'linear_seq_count' not in st.session_state:
+    st.session_state.linear_seq_count = 1
+
+# --- Helper Functions ---
+@st.cache_data
+def get_palettes():
+    """Dynamically get the list of color palettes from gbdraw's internal files."""
+    try:
+        with resources.files("gbdraw").joinpath("data").joinpath("color_palettes.toml").open("rb") as fh:
+            doc = tomllib.load(fh)
+        return [""] + sorted(k for k in doc if k != "title")
+    except (FileNotFoundError, ModuleNotFoundError, AttributeError):
+        st.warning("Could not dynamically load palettes from gbdraw. Using a default list.")
+        return ["default"]
+
+@st.cache_data
+def get_palette_colors(palette_name: str) -> dict:
+    """Loads the colors for a specific palette from the internal TOML file."""
+    try:
+        with resources.files("gbdraw").joinpath("data").joinpath("color_palettes.toml").open("rb") as fh:
+            all_palettes = tomllib.load(fh)
+        return all_palettes.get(palette_name, all_palettes.get("default", {}))
+    except (FileNotFoundError, ModuleNotFoundError, AttributeError) as e:
+        st.warning(f"Could not dynamically load palette colors: {e}. Using a default list.")
+        return {
+            "CDS": "#89d1fa", "rRNA": "#71ee7d", "tRNA": "#e8b441",
+            "tmRNA": "#ded44e", "ncRNA": "#c4fac3", "repeat_region": "#d3d3d3",
+            "misc_feature": "#d3d3d3", "default": "#d3d3d3", "skew_high": "#6dded3",
+            "skew_low": "#ad72e3", "gc_content": "#a1a1a1", "pairwise_match": "#d3d3d3"
+        }
+
+def manual_select_update(key):
+    """Callback to update session state from a widget's value."""
+    manual_key = f"{key}_manual"
+    if key in st.session_state and manual_key in st.session_state:
+        if st.session_state[key] != st.session_state[manual_key]:
+            st.session_state[manual_key] = st.session_state[key]
+
+def create_manual_selectbox(label, options, key):
+    """Creates a selectbox with robust, manual state management."""
+    manual_key = f"{key}_manual"
+    if manual_key not in st.session_state:
+        st.session_state[manual_key] = ""
+
+    try:
+        current_index = options.index(st.session_state[manual_key])
+    except ValueError:
+        current_index = 0
+    
+    st.selectbox(
+        label,
+        options=options,
+        key=key,
+        index=current_index,
+        on_change=manual_select_update,
+        args=(key,)
+    )
+
+PALETTES = get_palettes()
+
+# --- Sidebar (File Management) ---
+with st.sidebar:
+    st.header("📂 File Management")
+    uploaded_files_list = st.file_uploader(
+        "Upload GenBank, GFF3, FASTA, Color, or BLAST files",
+        accept_multiple_files=True
+    )
+    if uploaded_files_list:
+        for uploaded_file in uploaded_files_list:
+            safe_name = uploaded_file.name.replace(" ", "_").replace("(", "").replace(")", "")
+            if safe_name not in st.session_state.uploaded_files:
+                save_path = UPLOAD_DIR / f"{uuid.uuid4().hex[:8]}_{safe_name}"
+                with open(save_path, "wb") as f:
+                    f.write(uploaded_file.getbuffer())
+                st.session_state.uploaded_files[safe_name] = str(save_path)
+        st.success(f"{len(uploaded_files_list)} file(s) uploaded successfully!")
+
+    st.subheader("Uploaded Files")
+    if not st.session_state.uploaded_files:
+        st.info("No files uploaded yet.")
+    else:
+        for fname in st.session_state.uploaded_files.keys():
+            st.write(f"- `{fname}`")
+
+    if st.button("Clear All Uploaded Files"):
+        for key in list(st.session_state.keys()):
+            del st.session_state[key]
+        if UPLOAD_DIR.exists():
+            shutil.rmtree(UPLOAD_DIR)
+            UPLOAD_DIR.mkdir(exist_ok=True, parents=True)
+        st.success("All uploaded files and states have been cleared.")
+        st.rerun()
+
+# --- Main Content (Mode Selection) ---
+file_options = [""] + sorted(st.session_state.uploaded_files.keys())
+
+selected_mode = st.radio(
+    "Select Mode",
+    ["🔵 Circular", "📏 Linear"],
+    horizontal=True,
+    label_visibility="collapsed"
+)
+st.markdown("---")
+
+
+# --- CIRCULAR MODE ---
+if selected_mode == "🔵 Circular":
+    st.header("Circular Genome Map")
+    st.subheader("Input Files")
+
+    c_input_type = st.radio(
+        "Input file type",
+        ("GenBank", "GFF3 + FASTA"),
+        key="c_input_type",
+        horizontal=True,
+    )
+
+    if c_input_type == "GenBank":
+        create_manual_selectbox("GenBank file:", file_options, "c_gb")
+    else:
+        col1, col2 = st.columns(2)
+        with col1:
+            create_manual_selectbox("GFF3 file:", file_options, "c_gff")
+        with col2:
+            create_manual_selectbox("FASTA file:", file_options, "c_fasta")
+
+    create_manual_selectbox("Feature-specific color file (optional):", file_options, "c_t_color")
+    st.markdown("---")
+
+    st.subheader("🎨 Color Customization")
+    
+    def circular_palette_changed():
+        new_palette = st.session_state.c_palette_selector
+        st.session_state.custom_circular_colors = get_palette_colors(new_palette).copy()
+
+    if 'custom_circular_colors' not in st.session_state:
+        default_palette = PALETTES[0] if PALETTES and PALETTES[0] != "" else "default"
+        st.session_state.custom_circular_colors = get_palette_colors(default_palette).copy()
+
+    st.selectbox(
+        "Base color palette:", 
+        PALETTES, 
+        key="c_palette_selector",
+        on_change=circular_palette_changed
+    )
+
+    st.write("Click on the color boxes below to customize the default colors for each feature.")
+    cols = st.columns(5)
+    color_keys = sorted(st.session_state.custom_circular_colors.keys())
+    for i, feature in enumerate(color_keys):
+        col = cols[i % 5]
+        with col:
+            st.session_state.custom_circular_colors[feature] = st.color_picker(
+                label=feature,
+                value=st.session_state.custom_circular_colors[feature],
+                key=f"c_color_picker_{feature}"
+            )
+    
+    # --- Qualifier Priority & Label Filtering Section (OUTSIDE the form) ---
+    st.markdown("---")
+    st.subheader("Label Content Options (Optional)")
+    
+    # Qualifier Priority
+    st.markdown("##### Qualifier Priority")
+    st.info("Select a TSV file from the sidebar OR define priorities manually below. If a file is selected, manual entries are ignored.")
+    create_manual_selectbox(
+        "Qualifier Priority File (optional)",
+        file_options,
+        "c_qualifier_priority_file"
+    )
+    with st.expander("Or, define priorities manually:", expanded=False):
+        col1, col2, _ = st.columns([3, 5, 1])
+        col1.markdown("**Feature Type**")
+        col2.markdown("**Qualifier Priority (comma-separated)**")
+
+        for row in st.session_state.manual_priorities:
+            col1, col2, col3 = st.columns([3, 5, 1])
+            col1.text_input("Feature", value=row['feature'], key=f"feature_{row['id']}", label_visibility="collapsed")
+            col2.text_input("Qualifiers", value=row['qualifiers'], key=f"qualifiers_{row['id']}", label_visibility="collapsed")
+            col3.button("➖", key=f"remove_{row['id']}", on_click=remove_priority_row, args=(row['id'],))
+
+        st.button("➕ Add Row", on_click=add_priority_row, use_container_width=True)
+
+    # Label Content Filtering
+    st.markdown("##### Label Content Filtering")
+
+    c_filter_mode = st.radio(
+        "Select label filtering mode:",
+        ("None", "Blacklist (exclude keywords)", "Whitelist (include keywords)"),
+        key="c_filter_mode",
+        horizontal=True
+    )
+
+    if c_filter_mode == "Blacklist (exclude keywords)":
+        st.info("Select a file with blacklist keywords (one per line) OR enter them manually below. If a file is selected, manual entry is ignored.")
+        create_manual_selectbox(
+            "Blacklist File (optional)",
+            file_options,
+            "c_blacklist_file"
+        )
+        st.text_area(
+            "Or, enter keywords manually (comma-separated):",
+            value="hypothetical, uncharacterized, putative, unknown",
+            help="Features with these keywords in their labels will be hidden.",
+            key="c_blacklist_manual"
+        )
+    elif c_filter_mode == "Whitelist (include keywords)":
+        st.info("Define rules to ONLY show labels containing specific keywords. For example, show 'CDS' features where the 'product' contains 'DNA polymerase'.")
+        with st.container():
+            wl_col1, wl_col2, wl_col3, _ = st.columns([3, 3, 4, 1])
+            wl_col1.markdown("**Feature Type**")
+            wl_col2.markdown("**Qualifier**")
+            wl_col3.markdown("**Keyword to Include**")
+
+            for row in st.session_state.manual_whitelist:
+                wl_col1, wl_col2, wl_col3, wl_col4 = st.columns([3, 3, 4, 1])
+                row['feature'] = wl_col1.selectbox("Feature", options=FEATURE_KEYS, index=FEATURE_KEYS.index(row['feature']) if row['feature'] in FEATURE_KEYS else 0, key=f"wl_feature_{row['id']}", label_visibility="collapsed")
+                row['qualifier'] = wl_col2.selectbox("Qualifier", options=QUALIFIER_KEYS, index=QUALIFIER_KEYS.index(row['qualifier']) if row['qualifier'] in QUALIFIER_KEYS else 0, key=f"wl_qualifier_{row['id']}", label_visibility="collapsed")
+                row['keyword'] = wl_col3.text_input("Keyword", value=row['keyword'], key=f"wl_keyword_{row['id']}", label_visibility="collapsed")
+                wl_col4.button("➖", key=f"wl_remove_{row['id']}", on_click=remove_whitelist_row, args=(row['id'],))
+
+        st.button("➕ Add Whitelist Row", on_click=add_whitelist_row, use_container_width=True)
+
+    st.markdown("---")
+
+    # --- Main Drawing Form ---
+    with st.form("circular_form"):
+        st.header("Drawing Options")
+        col1, col2 = st.columns(2)
+        with col1:
+            st.subheader("Basic Settings")
+            c_prefix = st.text_input("Output prefix (optional):", help="Default is input file name")
+            c_species = st.text_input("Species name (optional):", help='e.g., "<i>Escherichia coli</i>"')
+            c_strain = st.text_input("Strain/isolate name (optional):", help='e.g., "K-12"')
+            c_fmt = st.selectbox("Output format:", ["svg", "png", "pdf", "eps", "ps"], index=0, key="c_fmt", help="Output file format. Default is SVG, which is the fastest and most flexible for web display.")
+            c_track_type = st.selectbox("Track type:", ["tuckin", "middle", "spreadout"], index=0, key="c_track", help="Choose how features are displayed in the circular track. 'tuckin' is the default and most compact, 'middle' places features along the middle of the circle, and 'spreadout' spreads them around the circle.")
+            c_legend = st.selectbox("Legend:", ["right", "left", "upper_left", "upper_right", "lower_left", "lower_right", "none"], index=0, key="c_legend", help="Position of the legend. 'none' hides the legend.")
+        with col2:
+            st.subheader("Display Options")
+            c_separate_strands = st.checkbox("Separate strands", value=False, key="c_strands", help="Display features on separate strands for better distinction of forward and reverse strands.")
+            c_show_labels = st.checkbox("Show labels", value=False, key="c_labels", help="Display feature labels on the circular map.")
+            c_allow_inner_labels = st.checkbox("Allow inner labels", value=False, key="c_inner_labels", help="Enable inner labels as well as outer labels. This can help avoid label overlap in some casees but suppresses GC content and GC skew tracks.")
+        
+            if c_allow_inner_labels:
+                st.info("💡 Inner labels are enabled. GC content and GC skew tracks will be automatically suppressed to avoid overlap.")
+                c_suppress_gc = True
+                c_suppress_skew = True
+            else:
+                c_suppress_gc = st.checkbox("Suppress GC content track", value=False, key="c_gc_suppress", help="Suppress the GC content track.")
+                c_suppress_skew = st.checkbox("Suppress GC skew track", value=False, key="c_skew_suppress", help="Suppress the GC skew track.")
+
+        with st.expander("🔧 Advanced Options"):
+            st.subheader("Advanced Drawing")
+            adv_cols1, adv_cols2 = st.columns(2)
+            with adv_cols1:
+                c_adv_feat = st.multiselect("Features (-k):", options=FEATURE_KEYS, default=["CDS","rRNA","tRNA","tmRNA","ncRNA","misc_RNA","repeat_region"], key="c_feat", help="Select which features to include in the circular map. Default includes CDS, tRNA, rRNA, and repeat regions.")
+                c_adv_nt = st.text_input("Dinucleotide (--nt):", value="GC", key="c_nt", help="Dinucleotide to use for GC content and skew calculations. Default is 'GC'.")
+                c_adv_win = st.number_input("Window size:", value=1000, min_value=1, step=1, key="c_win", help="Window size for GC content and skew calculations. Default is 1000 bp.")
+                c_adv_step = st.number_input("Step size:", value=100, min_value=1, step=1, key="c_step", help="Step size for GC content and skew calculations. Default is 100 bp.")
+                c_adv_blk_color = st.color_picker("Block stroke color:", value="#808080", key="c_b_color", help="Color for block strokes in the circular map.")
+                c_adv_blk_width = st.number_input("Block stroke width:", value=0.0, min_value=0.0, step=0.1, key="c_b_width", help="Width of block strokes in the circular map. Set to 0 for no block strokes.")
+                c_adv_line_color = st.color_picker("Line stroke color:", value="#808080", key="c_l_color", help="Color for line strokes in the circular map.")
+                c_adv_line_width = st.number_input("Line stroke width:", value=1.0, min_value=0.0, step=0.1, key="c_l_width", help="Width of line strokes in the circular map. Default is 1.0.")
+                c_adv_axis_color = st.color_picker("Axis stroke color:", value="#808080", key="c_axis_color", help="Color for the circular axis line.")
+                c_adv_axis_width = st.number_input("Axis stroke width:", value=1.0, min_value=0.0, step=0.1, key="c_axis_width", help="Width of the circular axis line.")
+            with adv_cols2:
+                c_adv_def_font_size = st.number_input("Definition font size (default: 18 pt):", value=18.0, min_value=1.0, step=0.5, key="c_def_font_size", help="Font size for the species and strain definition text.")
+                c_adv_label_font_size = st.number_input("Label font size (default: 8 pt (>=50 kb) or 16 pt (<50 kb):", key="c_label_font_size", help="Font size for feature labels. Default is 8 pt for genomes >= 50 kb, 16 pt for smaller genomes.")
+                st.subheader("Label Radius Offsets")
+                col_outer, col_inner = st.columns(2)
+                with col_outer:
+                    st.write("Outer Labels")
+                    c_adv_outer_x_offset = st.number_input("X Radius Offset", value=1.0, key="c_outer_x_offset", min_value=0.5, max_value=2.0, step=0.1, help="Adjust the X radius offset for outer labels.")
+                    c_adv_outer_y_offset = st.number_input("Y Radius Offset", value=1.0, key="c_outer_y_offset", min_value=0.5, max_value=2.0, step=0.1, help="Adjust the Y radius offset for outer labels.")
+                with col_inner:
+                    st.write("Inner Labels")
+                    c_adv_inner_x_offset = st.number_input("X Radius Offset", value=1.0, key="c_inner_x_offset", min_value=0.5, max_value=2.0, step=0.1, help="Adjust the X radius offset for inner labels.")
+                    c_adv_inner_y_offset = st.number_input("Y Radius Offset", value=1.0, key="c_inner_y_offset", min_value=0.5, max_value=2.0, step=0.1, help="Adjust the Y radius offset for inner labels.")
+
+        c_submitted = st.form_submit_button("🚀 Run gbdraw Circular", type="primary")
+
+    if c_submitted:
+        circular_args = []
+        selected_file_for_prefix = None
+
+        if st.session_state.c_input_type == "GenBank":
+            selected_gb_file = st.session_state.get("c_gb_manual", "")
+            if not selected_gb_file:
+                st.error("Please select a GenBank file.")
+                st.stop()
+            gb_path = st.session_state.uploaded_files[selected_gb_file]
+            circular_args.extend(["--gbk", gb_path])
+            selected_file_for_prefix = selected_gb_file
+        else:  # GFF3 + FASTA
+            selected_gff_file = st.session_state.get("c_gff_manual", "")
+            selected_fasta_file = st.session_state.get("c_fasta_manual", "")
+            if not selected_gff_file or not selected_fasta_file:
+                st.error("Please select both a GFF3 file and a FASTA file.")
+                st.stop()
+            gff_path = st.session_state.uploaded_files[selected_gff_file]
+            fasta_path = st.session_state.uploaded_files[selected_fasta_file]
+            circular_args.extend(["--gff", gff_path, "--fasta", fasta_path])
+            selected_file_for_prefix = selected_gff_file
+
+        if not selected_file_for_prefix:
+            st.error("Please select an input file.")
+            st.stop()
+
+        sanitized_prefix = sanitize_filename(c_prefix) # Use the new function
+        prefix = sanitized_prefix or Path(selected_file_for_prefix).stem
+        
+        circular_args.extend(["-o", prefix, "-f", c_fmt, "--track_type", c_track_type])
+        
+        if c_species:
+            circular_args.extend(["--species", c_species])
+        if c_strain:
+            circular_args.extend(["--strain", c_strain])
+        if c_show_labels: circular_args.append("--show_labels")
+        if c_separate_strands: circular_args.append("--separate_strands")
+        if c_allow_inner_labels:
+            circular_args.extend(["--allow_inner_labels", "--suppress_gc", "--suppress_skew"])
+        else:
+            if c_suppress_gc: circular_args.append("--suppress_gc")
+            if c_suppress_skew: circular_args.append("--suppress_skew")
+
+        if c_adv_def_font_size:
+            circular_args += ["--definition_font_size", str(c_adv_def_font_size)]
+        if c_adv_label_font_size:
+            circular_args += ["--label_font_size", str(c_adv_label_font_size)]
+
+        if c_legend != "right": circular_args += ["-l", c_legend]
+        
+        selected_palette = st.session_state.get("c_palette_selector")
+        if selected_palette: circular_args += ["--palette", selected_palette]
+
+        if 'custom_circular_colors' in st.session_state:
+            custom_color_filename = f"custom_colors_c_{uuid.uuid4().hex[:8]}.tsv"
+            save_path = UPLOAD_DIR / custom_color_filename
+            with open(save_path, "w") as f:
+                for feature, color in st.session_state.custom_circular_colors.items():
+                    f.write(f"{feature}\t{color}\n")
+            circular_args += ["-d", str(save_path)]
+        circular_args += ["-k", ",".join(c_adv_feat), "-n", c_adv_nt, "-w", str(c_adv_win), "-s", str(c_adv_step)]
+        circular_args += ["--block_stroke_color", c_adv_blk_color, "--block_stroke_width", str(c_adv_blk_width)]
+        circular_args += ["--line_stroke_color", c_adv_line_color, "--line_stroke_width", str(c_adv_line_width)]
+        circular_args += ["--axis_stroke_color", c_adv_axis_color, "--axis_stroke_width", str(c_adv_axis_width)]
+        circular_args += ["--outer_label_x_radius_offset", str(c_adv_outer_x_offset)]
+        circular_args += ["--outer_label_y_radius_offset", str(c_adv_outer_y_offset)]
+        circular_args += ["--inner_label_x_radius_offset", str(c_adv_inner_x_offset)]
+        circular_args += ["--inner_label_y_radius_offset", str(c_adv_inner_y_offset)]
+
+        # --- QUALIFIER PRIORITY & BLACKLIST LOGIC ---
+        selected_prio_file = st.session_state.get("c_qualifier_priority_file_manual", "")
+        if selected_prio_file:
+            prio_path = st.session_state.uploaded_files[selected_prio_file]
+            circular_args += ["--qualifier_priority", prio_path]
+        else:
+            prio_lines = []
+            for row_state in st.session_state.manual_priorities:
+                feature_key = f"feature_{row_state['id']}"
+                qualifiers_key = f"qualifiers_{row_state['id']}"
+                feature_value = st.session_state.get(feature_key, "")
+                qualifiers_value = st.session_state.get(qualifiers_key, "")
+                if feature_value and qualifiers_value:
+                    prio_lines.append(f"{feature_value}\t{qualifiers_value}")
+
+            if prio_lines:
+                prio_content = "\n".join(prio_lines)
+                save_path = UPLOAD_DIR / f"qual_prio_c_{uuid.uuid4().hex}"
+                with open(save_path, "w", encoding="utf-8") as f:
+                    f.write(prio_content)
+                circular_args += ["--qualifier_priority", str(save_path)]
+
+        if c_filter_mode == "Blacklist (exclude keywords)":
+            selected_blacklist_file = st.session_state.get("c_blacklist_file_manual", "")
+            if selected_blacklist_file:
+                blacklist_path = st.session_state.uploaded_files[selected_blacklist_file]
+                circular_args += ["--label_blacklist", blacklist_path]
+            else:
+                blacklist_keywords = st.session_state.get("c_blacklist_manual", "")
+                if blacklist_keywords:
+                    circular_args += ["--label_blacklist", blacklist_keywords]
+        elif c_filter_mode == "Whitelist (include keywords)":
+            whitelist_lines = []
+            for row in st.session_state.manual_whitelist:
+                if row['feature'] and row['qualifier'] and row['keyword']:
+                    whitelist_lines.append(f"{row['feature']}\t{row['qualifier']}\t{row['keyword']}")
+            
+            if whitelist_lines:
+                whitelist_content = "\n".join(whitelist_lines)
+                save_path = UPLOAD_DIR / f"label_whitelist_c_{uuid.uuid4().hex}.tsv"
+                with open(save_path, "w", encoding="utf-8") as f:
+                    f.write(whitelist_content)
+                circular_args += ["--label_whitelist", str(save_path)]
+
+        selected_t_color_file = st.session_state.get("c_t_color_manual", "")
+        if selected_t_color_file: circular_args += ["-t", st.session_state.uploaded_files[selected_t_color_file]]
+
+        # --- Run gbdraw and handle output ---
+        logger = logging.getLogger() 
+        log_capture = io.StringIO()  
+        command_str = f"gbdraw circular {' '.join(circular_args)}"
+        log_capture.write(f"--- Executed Command ---\n{command_str}\n------------------------\n\n")
+        stream_handler = logging.StreamHandler(log_capture)
+        stream_handler.setLevel(logging.INFO) 
+        logger.addHandler(stream_handler)
+        
+        start_time = time.time()
+        had_exception = False
+        exit_code = 0
+
+        with st.spinner(f"Running: `{command_str}`"):
+            try:
+                with redirect_stdout(log_capture), redirect_stderr(log_capture):
+                    circular_main(circular_args)
+            except SystemExit as e:
+                exit_code = e.code if e.code is not None else 1
+            except Exception as e:
+                had_exception = True
+                log_capture.write(f"\n--- Streamlit App Exception ---\n{e}\n----------------------\n")
+        
+        end_time = time.time()
+        duration = end_time - start_time
+        log_capture.write(f"\n--- Execution Time ---\nTotal time: {duration:.2f} seconds\n----------------------")
+        log_content = log_capture.getvalue()
+        logger.removeHandler(stream_handler)
+        
+        output_files = sorted(list(Path(".").glob(f"{prefix}*.{c_fmt}")))
+        
+        is_successful = (
+            not had_exception and
+            exit_code == 0 and
+            "ERROR:" not in log_content.upper() and
+            bool(output_files)
+        )
+
+        if is_successful:
+            st.success("✅ gbdraw finished successfully.")
+            st.session_state.circular_result = {
+                "prefix": prefix, 
+                "fmt": c_fmt, 
+                "log": log_content,
+                "failed": False
+            }
+        else:
+            st.error("gbdraw execution failed. Please check the log for details.")
+            st.session_state.circular_result = {
+                "log": log_content,
+                "failed": True
+            }
+
+    if st.session_state.circular_result:
+        res = st.session_state.circular_result
+        if res.get("failed"):
+            st.subheader("❌ Execution Failed")
+            with st.expander("Show Log", expanded=True):
+                st.text(res["log"])
+        else:
+            st.subheader("🌀 Circular Drawing Output")
+            prefix = res["prefix"] 
+            fmt = res["fmt"]
+            output_files = sorted(list(Path(".").glob(f"{prefix}*.{fmt}")))
+            if output_files:
+                for out_path in output_files:
+                    file_extension = out_path.suffix.lower()
+                    if file_extension == ".svg":
+                        st.image(out_path.read_text(), caption=str(out_path.name))
+                    elif file_extension == ".png":
+                        st.image(str(out_path), caption=str(out_path.name))
+                    else:
+                        st.info(f"📄 Preview is not available for {out_path.suffix.upper()} format. Please use the download button below.")
+                    with open(out_path, "rb") as f:
+                        st.download_button(
+                            f"⬇️ Download {out_path.name}",
+                            data=f,
+                            file_name=out_path.name,
+                            key=f"download_{out_path.name}"
+                        )
+                    st.markdown("---")
+                with st.expander("Show Log"):
+                    st.text(res["log"])
+            else:
+                st.warning("gbdraw reported success, but no output files were found.")
+                with st.expander("Show Log", expanded=True):
+                    st.text(res["log"])
+
+# --- LINEAR MODE ---
+if selected_mode == "📏 Linear":
+    st.header("Linear Genome Map")
+    st.subheader("Input Files")
+
+    l_input_type = st.radio(
+        "Input file type for all sequences",
+        ("GenBank", "GFF3 + FASTA"),
+        key="l_input_type",
+        horizontal=True,
+    )
+
+    input_container = st.container()
+    with input_container:
+        for i in range(st.session_state.linear_seq_count):
+            st.markdown(f"--- \n#### Sequence {i+1}")
+            if l_input_type == "GenBank":
+                cols = st.columns([3, 3])
+                with cols[0]:
+                    create_manual_selectbox("GenBank File", file_options, f"l_gb_{i}")
+                if i < st.session_state.linear_seq_count - 1:
+                    with cols[1]:
+                        create_manual_selectbox(f"Comparison File {i+1} (BLAST)", file_options, f"l_blast_{i}")
+            else: # GFF3 + FASTA
+                cols = st.columns([2, 2, 2])
+                with cols[0]:
+                    create_manual_selectbox("GFF3 File", file_options, f"l_gff_{i}")
+                with cols[1]:
+                    create_manual_selectbox("FASTA File", file_options, f"l_fasta_{i}")
+                if i < st.session_state.linear_seq_count - 1:
+                    with cols[2]:
+                        create_manual_selectbox(f"Comparison File {i+1} (BLAST)", file_options, f"l_blast_{i}")
+
+
+    b_col1, b_col2, _ = st.columns([1.5, 2, 5])
+    if b_col1.button("➕ Add Sequence"):
+        st.session_state.linear_seq_count += 1
+        st.rerun()
+    if b_col2.button("➖ Remove Last Sequence") and st.session_state.linear_seq_count > 1:
+        st.session_state.linear_seq_count -= 1
+        # Clean up keys for the removed sequence
+        keys_to_remove = [
+            f"l_gb_{st.session_state.linear_seq_count}",
+            f"l_gff_{st.session_state.linear_seq_count}",
+            f"l_fasta_{st.session_state.linear_seq_count}",
+            f"l_blast_{st.session_state.linear_seq_count -1}"
+        ]
+        for key in keys_to_remove:
+            manual_key = f"{key}_manual"
+            if manual_key in st.session_state: del st.session_state[manual_key]
+            if key in st.session_state: del st.session_state[key]
+        st.rerun()
+
+    st.subheader("Color Options")
+    create_manual_selectbox("Feature-specific color file (optional):", file_options, "l_t_color")
+
+    def linear_palette_changed():
+        new_palette = st.session_state.l_palette_selector
+        st.session_state.custom_linear_colors = get_palette_colors(new_palette).copy()
+
+    if 'custom_linear_colors' not in st.session_state:
+        default_palette = PALETTES[0] if PALETTES and PALETTES[0] != "" else "default"
+        st.session_state.custom_linear_colors = get_palette_colors(default_palette).copy()
+
+    st.selectbox(
+        "Base color palette:",
+        PALETTES,
+        key="l_palette_selector",
+        on_change=linear_palette_changed,
+    )
+
+    st.write("Click on the color boxes below to customize the default colors for each feature.")
+    l_cols = st.columns(5)
+    
+    l_color_keys = sorted(st.session_state.custom_linear_colors.keys())
+    for i, feature in enumerate(l_color_keys):
+        col = l_cols[i % 5]
+        with col:
+            st.session_state.custom_linear_colors[feature] = st.color_picker(
+                label=feature,
+                value=st.session_state.custom_linear_colors[feature],
+                key=f"l_color_picker_{feature}"
+            )
+    
+    # --- Qualifier Priority & Label Filtering Section (OUTSIDE the form) ---
+    st.markdown("---")
+    st.subheader("Label Content Options (Optional)")
+    
+    # Qualifier Priority
+    st.markdown("##### Qualifier Priority")
+    st.info("Select a TSV file from the sidebar OR define priorities manually below. If a file is selected, manual entries are ignored.")
+    create_manual_selectbox(
+        "Qualifier Priority File (optional)",
+        file_options,
+        "l_qualifier_priority_file"
+    )
+    with st.expander("Or, define priorities manually:", expanded=False):
+        col1, col2, _ = st.columns([3, 5, 1])
+        col1.markdown("**Feature Type**")
+        col2.markdown("**Qualifier Priority (comma-separated)**")
+
+        for row in st.session_state.manual_priorities:
+            col1, col2, col3 = st.columns([3, 5, 1])
+            col1.text_input("Feature", value=row['feature'], key=f"feature_{row['id']}", label_visibility="collapsed")
+            col2.text_input("Qualifiers", value=row['qualifiers'], key=f"qualifiers_{row['id']}", label_visibility="collapsed")
+            col3.button("➖", key=f"remove_{row['id']}", on_click=remove_priority_row, args=(row['id'],))
+
+        st.button("➕ Add Row", on_click=add_priority_row, use_container_width=True)
+
+    # Label Content Filtering
+    st.markdown("##### Label Content Filtering")
+
+    l_filter_mode = st.radio(
+        "Select label filtering mode:",
+        ("None", "Blacklist (exclude keywords)", "Whitelist (include keywords)"),
+        key="l_filter_mode",
+        horizontal=True
+    )
+
+    if l_filter_mode == "Blacklist (exclude keywords)":
+        st.info("Select a file with blacklist keywords (one per line) OR enter them manually below. If a file is selected, manual entry is ignored.")
+        create_manual_selectbox(
+            "Blacklist File (optional)",
+            file_options,
+            "l_blacklist_file"
+        )
+        st.text_area(
+            "Or, enter keywords manually (comma-separated):",
+            value="hypothetical, uncharacterized, putative, unknown",
+            help="Features with these keywords in their labels will be hidden.",
+            key="l_blacklist_manual"
+        )
+    elif l_filter_mode == "Whitelist (include keywords)":
+        st.info("Define rules to ONLY show labels containing specific keywords. For example, show 'CDS' features where the 'product' contains 'DNA polymerase'.")
+        with st.container():
+            wl_col1, wl_col2, wl_col3, _ = st.columns([3, 3, 4, 1])
+            wl_col1.markdown("**Feature Type**")
+            wl_col2.markdown("**Qualifier**")
+            wl_col3.markdown("**Keyword to Include**")
+
+            for row in st.session_state.manual_whitelist:
+                wl_col1, wl_col2, wl_col3, wl_col4 = st.columns([3, 3, 4, 1])
+                row['feature'] = wl_col1.selectbox("Feature", options=FEATURE_KEYS, index=FEATURE_KEYS.index(row['feature']) if row['feature'] in FEATURE_KEYS else 0, key=f"l_wl_feature_{row['id']}", label_visibility="collapsed")
+                row['qualifier'] = wl_col2.selectbox("Qualifier", options=QUALIFIER_KEYS, index=QUALIFIER_KEYS.index(row['qualifier']) if row['qualifier'] in QUALIFIER_KEYS else 0, key=f"l_wl_qualifier_{row['id']}", label_visibility="collapsed")
+                row['keyword'] = wl_col3.text_input("Keyword", value=row['keyword'], key=f"l_wl_keyword_{row['id']}", label_visibility="collapsed")
+                wl_col4.button("➖", key=f"l_wl_remove_{row['id']}", on_click=remove_whitelist_row, args=(row['id'],))
+
+        st.button("➕ Add Whitelist Row", on_click=add_whitelist_row, use_container_width=True, key="l_add_wl")
+
+    st.markdown("---")
+
+
+    with st.form("linear_form"):
+        st.header("Drawing Options")
+        col1, col2 = st.columns(2)
+        with col1:
+            l_prefix = st.text_input("Output prefix:", value="linear", key="l_prefix", help="Prefix for output files. Default is 'linear'.")
+            l_fmt = st.selectbox("Output format:", ["svg", "png", "pdf", "eps", "ps"], index=0, key="l_fmt", help="Output file format. Default is SVG, which is the fastest and most flexible for web display.")
+            l_legend = st.selectbox("Legend:", ["right", "left", "none"], index=0, key="l_legend", help="Position of the legend. 'none' hides the legend.")
+        with col2:
+            l_show_labels = st.checkbox("Show labels", value=False, key="l_labels", help="Display feature labels on the linear map.")
+            l_separate_strands = st.checkbox("Separate strands", value=False, key="l_strands", help="Display features on separate strands for better distinction of forward and reverse strands.")
+            l_align_center = st.checkbox("Align center", value=False, key="l_align", help="Align the linear map to the center of the page. This can help with aesthetics, especially for long sequences.")
+            l_show_gc = st.checkbox("Show GC content", value=False, key="l_gc", help="Display the GC content track on the linear map.")
+            l_resolve_overlaps = st.checkbox("Resolve overlaps (experimental)", value=False, key="l_overlaps", help="Attempt to resolve label overlaps. This is experimental and may not work well for all genomes.")
+
+        with st.expander("🔧 Advanced Options"):
+
+            st.subheader("Advanced Drawing")
+            adv_cols1, adv_cols2 = st.columns(2)
+            with adv_cols1:
+                l_adv_feat = st.multiselect("Features (-k):", options=FEATURE_KEYS, default=["CDS","rRNA","tRNA","tmRNA","ncRNA","misc_RNA","repeat_region"], key="l_feat", help="Select which features to include in the linear map. Default includes CDS, tRNA, rRNA, and repeat regions.")
+                l_adv_nt = st.text_input("nt (--nt):", value="GC", key="l_nt", help="Dinucleotide to use for GC content and skew calculations. Default is 'GC'.")
+                l_adv_win = st.number_input("Window size:", value=1000, key="l_win", help="Window size for GC content and skew calculations. Default is 1000 bp.")
+                l_adv_step = st.number_input("Step size:", value=100, key="l_step", help="Step size for GC content and skew calculations. Default is 100 bp.")
+                l_adv_def_font_size = st.number_input("Definition font size (default: 10 pt):", value=10.0, key="l_def_font_size", help="Font size for the definition text above each sequence.")
+                l_adv_label_font_size = st.number_input("Label font size (default: 5 pt (>=50 kb) or 16 pt (<50 kb):", key="l_label_font_size", help="Font size for feature labels. Default is 5 pt for genomes >= 50 kb, 16 pt for smaller genomes.")
+            with adv_cols2:
+                l_adv_blk_color = st.color_picker("Block stroke color:", value="#808080", key="l_b_color", help="Color for block strokes in the linear map.")
+                l_adv_blk_width = st.number_input("Block stroke width:", value=0.0, min_value=0.0, step=0.1, key="l_b_width", help="Width of block strokes in the linear map. Set to 0 for no block strokes.")
+                l_adv_line_color = st.color_picker("Line stroke color:", value="#808080", key="l_l_color", help="Color for line strokes in the linear map.")
+                l_adv_line_width = st.number_input("Line stroke width:", value=1.0, min_value=0.0, step=0.1, key="l_l_width", help="Width of line strokes in the linear map. Default is 1.0.")
+                l_adv_axis_color = st.color_picker("Axis stroke color:", value="#808080", key="l_axis_color", help="Color for the linear axis line.")
+                l_adv_axis_width = st.number_input("Axis stroke width:", value=1.0, min_value=0.0, step=0.1, key="l_axis_width", help="Width of the linear axis line. Default is 1.0.")
+            st.subheader("Comparison Filters")
+            l_adv_bitscore = st.number_input("Min bitscore:", value=50.0, key="l_bitscore", help="Minimum bitscore for BLAST comparisons. Default is 50.0.")
+            l_adv_evalue = st.text_input("Max E-value:", value="1e-2", key="l_evalue", help="Maximum E-value for BLAST comparisons. Default is '1e-2'.")
+            l_adv_identity = st.number_input("Min identity (%):", value=0.0, key="l_identity", help="Minimum identity percentage for BLAST comparisons. Default is 0.0%.")
+            
+        l_submitted = st.form_submit_button("🚀 Run gbdraw Linear", type="primary")
+
+    if l_submitted:
+        linear_args = []
+        num_sequences = 0
+
+        if st.session_state.l_input_type == "GenBank":
+            selected_gb = [st.session_state.get(f"l_gb_{i}_manual", "") for i in range(st.session_state.linear_seq_count)]
+            selected_gb = [f for f in selected_gb if f]
+            if not selected_gb:
+                st.error("Please select at least one GenBank file.")
+                st.stop()
+            gb_paths = [st.session_state.uploaded_files[f] for f in selected_gb]
+            linear_args.extend(["--gbk", *gb_paths])
+            num_sequences = len(gb_paths)
+        else: # GFF3 + FASTA
+            gff_paths = []
+            fasta_paths = []
+            for i in range(st.session_state.linear_seq_count):
+                gff_file = st.session_state.get(f"l_gff_{i}_manual", "")
+                fasta_file = st.session_state.get(f"l_fasta_{i}_manual", "")
+                if gff_file and fasta_file:
+                    gff_paths.append(st.session_state.uploaded_files[gff_file])
+                    fasta_paths.append(st.session_state.uploaded_files[fasta_file])
+                elif gff_file or fasta_file:
+                    st.error(f"For Sequence {i+1}, both GFF3 and FASTA files must be provided as a pair.")
+                    st.stop()
+            
+            if not gff_paths:
+                st.error("Please select at least one pair of GFF3 and FASTA files.")
+                st.stop()
+            
+            linear_args.extend(["--gff", *gff_paths, "--fasta", *fasta_paths])
+            num_sequences = len(gff_paths)
+        
+        selected_blast = [st.session_state.get(f"l_blast_{i}_manual", "") for i in range(st.session_state.linear_seq_count - 1)]
+        selected_blast = [f for f in selected_blast if f]
+        
+        if selected_blast and len(selected_blast) != num_sequences - 1:
+            st.error(f"Please provide {num_sequences - 1} comparison file(s) for {num_sequences} sequence files.")
+            st.stop()
+
+        sanitized_prefix = sanitize_filename(l_prefix) # Use the new function
+        prefix = sanitized_prefix or "linear"
+        output_path = Path(f"{prefix}.{l_fmt}")
+        
+        linear_args.extend(["-o", prefix, "-f", l_fmt])
+
+        if selected_blast:
+            blast_paths = [st.session_state.uploaded_files[f] for f in selected_blast]
+            linear_args += ["-b", *blast_paths]
+        if l_show_labels: linear_args.append("--show_labels")
+        if l_separate_strands: linear_args.append("--separate_strands")
+        if l_align_center: linear_args.append("--align_center")
+        if l_show_gc: linear_args.append("--show_gc")
+        if l_resolve_overlaps: linear_args.append("--resolve_overlaps")
+        if l_legend != "right": linear_args += ["-l", l_legend]
+        
+        if l_adv_def_font_size:
+            linear_args += ["--definition_font_size", str(l_adv_def_font_size)]
+        if l_adv_label_font_size:
+            linear_args += ["--label_font_size", str(l_adv_label_font_size)]
+        
+        selected_palette = st.session_state.get("l_palette_selector")
+        if selected_palette: linear_args += ["--palette", selected_palette]
+
+        if 'custom_linear_colors' in st.session_state:
+            custom_color_filename = f"custom_colors_l_{uuid.uuid4().hex[:8]}.tsv"
+            save_path = UPLOAD_DIR / custom_color_filename
+            with open(save_path, "w") as f:
+                for feature, color in st.session_state.custom_linear_colors.items():
+                    f.write(f"{feature}\t{color}\n")
+            linear_args += ["-d", str(save_path)]
+        
+        linear_args += ["-k", ",".join(l_adv_feat), "-n", l_adv_nt, "-w", str(l_adv_win), "-s", str(l_adv_step)]
+        linear_args += ["--bitscore", str(l_adv_bitscore), "--evalue", l_adv_evalue, "--identity", str(l_adv_identity)]
+        linear_args += ["--block_stroke_color", l_adv_blk_color, "--block_stroke_width", str(l_adv_blk_width)]
+        linear_args += ["--line_stroke_color", l_adv_line_color, "--line_stroke_width", str(l_adv_line_width)]
+        linear_args += ["--axis_stroke_color", l_adv_axis_color, "--axis_stroke_width", str(l_adv_axis_width)]
+        
+        # --- QUALIFIER PRIORITY & BLACKLIST LOGIC ---
+        selected_prio_file = st.session_state.get("l_qualifier_priority_file_manual", "")
+        if selected_prio_file:
+            prio_path = st.session_state.uploaded_files[selected_prio_file]
+            linear_args += ["--qualifier_priority", prio_path]
+        else:
+            prio_lines = []
+            for row_state in st.session_state.manual_priorities:
+                feature_key = f"feature_{row_state['id']}"
+                qualifiers_key = f"qualifiers_{row_state['id']}"
+                feature_value = st.session_state.get(feature_key, "")
+                qualifiers_value = st.session_state.get(qualifiers_key, "")
+                if feature_value and qualifiers_value:
+                    prio_lines.append(f"{feature_value}\t{qualifiers_value}")
+            
+            if prio_lines:
+                prio_content = "\n".join(prio_lines)
+                save_path = UPLOAD_DIR / f"qual_prio_l_{uuid.uuid4().hex}"
+                with open(save_path, "w", encoding="utf-8") as f:
+                    f.write(prio_content)
+                linear_args += ["--qualifier_priority", str(save_path)]
+
+        if l_filter_mode == "Blacklist (exclude keywords)":
+            selected_blacklist_file = st.session_state.get("l_blacklist_file_manual", "")
+            if selected_blacklist_file:
+                blacklist_path = st.session_state.uploaded_files[selected_blacklist_file]
+                linear_args += ["--label_blacklist", blacklist_path]
+            else:
+                blacklist_keywords = st.session_state.get("l_blacklist_manual", "")
+                if blacklist_keywords:
+                    linear_args += ["--label_blacklist", blacklist_keywords]
+        elif l_filter_mode == "Whitelist (include keywords)":
+            whitelist_lines = []
+            for row in st.session_state.manual_whitelist:
+                if row['feature'] and row['qualifier'] and row['keyword']:
+                    whitelist_lines.append(f"{row['feature']}\t{row['qualifier']}\t{row['keyword']}")
+            
+            if whitelist_lines:
+                whitelist_content = "\n".join(whitelist_lines)
+                save_path = UPLOAD_DIR / f"label_whitelist_l_{uuid.uuid4().hex}.tsv"
+                with open(save_path, "w", encoding="utf-8") as f:
+                    f.write(whitelist_content)
+                linear_args += ["--label_whitelist", str(save_path)]
+
+        selected_t_color_file = st.session_state.get("l_t_color_manual", "")
+        if selected_t_color_file: linear_args += ["-t", st.session_state.uploaded_files[selected_t_color_file]]
+        
+        logger = logging.getLogger()
+        log_capture = io.StringIO()
+        command_str = f"gbdraw linear {' '.join(map(str, linear_args))}"
+        stream_handler = logging.StreamHandler(log_capture)
+        stream_handler.setLevel(logging.INFO)
+        logger.addHandler(stream_handler)
+        log_capture.write(f"--- Executed Command ---\n{command_str}\n------------------------\n\n")
+        
+        start_time = time.time()
+        had_exception = False
+        exit_code = 0
+        
+        with st.spinner(f"Running: `{command_str}`"):
+            try:
+                with redirect_stdout(log_capture), redirect_stderr(log_capture):
+                    linear_main(linear_args)
+            except SystemExit as e:
+                exit_code = e.code if e.code is not None else 1
+            except Exception as e:
+                had_exception = True
+                log_capture.write(f"\n--- Streamlit App Exception ---\n{e}\n----------------------\n")
+
+        end_time = time.time()
+        duration = end_time - start_time
+        log_capture.write(f"\n--- Execution Time ---\nTotal time: {duration:.2f} seconds\n----------------------")
+        log_content = log_capture.getvalue()
+        logger.removeHandler(stream_handler)
+
+        is_successful = (
+            not had_exception and
+            exit_code == 0 and
+            "ERROR:" not in log_content.upper() and
+            output_path.exists()
+        )
+
+        if is_successful:
+            st.success("✅ gbdraw finished successfully.")
+            st.session_state.linear_result = {
+                "path": output_path, 
+                "log": log_content,
+                "failed": False
+            }
+        else:
+            st.error("gbdraw execution failed. Please check the log for details.")
+            st.session_state.linear_result = {
+                "log": log_content,
+                "failed": True
+            }
+
+
+    if st.session_state.linear_result:
+        res = st.session_state.linear_result
+        if res.get("failed"):
+            st.subheader("❌ Execution Failed")
+            with st.expander("Show Log", expanded=True):
+                st.text(res["log"])
+        else:
+            st.subheader("📏 Linear Drawing Output")
+            out_path = res["path"]
+            if out_path.exists():
+                file_extension = out_path.suffix.lower()
+                if file_extension == ".svg":
+                    st.image(out_path.read_text(), caption=str(out_path.name))
+                elif file_extension == ".png":
+                    st.image(str(out_path), caption=str(out_path.name))
+                else:
+                    st.info(f"📄 Preview is not available for {out_path.suffix.upper()} format. Please use the download button below.")
+                with open(out_path, "rb") as f:
+                    st.download_button(
+                        f"⬇️ Download {out_path.name}",
+                        data=f,
+                        file_name=out_path.name
+                    )
+                with st.expander("Show Log"):
+                    st.text(res["log"])
+            else:
+                st.warning("gbdraw reported success, but no output file was found.")
+                with st.expander("Show Log", expanded=True):
+                    st.text(res["log"])
+
+# --- Footer ---
+st.markdown("---")
+st.markdown(
+    "Author: [Satoshi Kawato](https://github.com/satoshikawato)  |  "
+    "Source: [gbdraw](https://github.com/satoshikawato/gbdraw)",
+    unsafe_allow_html=True
+)
+