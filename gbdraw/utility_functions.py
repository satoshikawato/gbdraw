#!/usr/bin/env python
# coding: utf-8
import os
import math
import logging
from Bio.SeqRecord import SeqRecord
from svgwrite.text import Text
from pandas import DataFrame
import xml.etree.ElementTree as ET
from typing import List, Dict, Union, Literal
from .find_font_files import get_text_bbox_size_pixels, get_font_dict
from .feature_objects import FeatureObject, GeneObject, RepeatObject
from .file_processing import read_filter_list_file 

logger = logging.getLogger(__name__)

def calculate_bbox_dimensions(text, font_family, font_size, dpi):
    fonts = [font.strip("'") for font in font_family.split(', ')]
    primary_font_family = fonts[0]
    font_file_dict = get_font_dict(fonts, ["Regular"]) 
    font_path = font_file_dict[primary_font_family]["Regular"]
    bbox_width_px, bbox_height_px = get_text_bbox_size_pixels(font_path, text, font_size, dpi)
    return bbox_width_px, bbox_height_px

def normalize_position_linear(position: float, longest_genome: int, alignment_width: float) -> float:
    """
    Normalizes a genomic position for linear representation.

    Args:
        position (float): The position in the genome to be normalized.
        longest_genome (int): The length of the longest genome in the dataset.
        alignment_width (float): The width of the linear alignment area.

    Returns:
        float: Normalized position as a proportion of the alignment width.
    """
    return alignment_width * (position / longest_genome)


def create_dict_for_sequence_lengths(records: list[SeqRecord]) -> dict[str, int]:
    """
    Creates a dictionary mapping sequence IDs to their lengths.

    Args:
        records (list[SeqRecord]): A list of SeqRecord objects.

    Returns:
        dict[str, int]: A dictionary where keys are sequence IDs and values are sequence lengths.
    """
    return {record.id: len(record.seq) for record in records}


def normalize_position_to_linear_track(
        position: int,
        genome_length: float,
        alignment_width: float,
        genome_size_normalization_factor: float) -> float:
    """
    Normalizes a genomic position to a linear track.

    Args:
        position (int): Genomic position to normalize.
        genome_length (float): Total length of the genome.
        alignment_width (float): Width of the alignment track.
        genome_size_normalization_factor (float): Normalization factor based on the genome size.

    Returns:
        float: Normalized position on the linear track.
    """
    normalized_position: float = alignment_width * \
        (position / genome_length) * genome_size_normalization_factor
    return normalized_position


def create_text_element(text: str, x: float, y: float, font_size: str, font_weight: str, font_family: str) -> Text:
    """
    Creates an SVG text element.

    Args:
        text (str): Text content for the element.
        x (float): x-coordinate for the text placement.
        y (float): y-coordinate for the text placement.
        font_size (str): Font size for the text.
        font_weight (str): Font weight for the text.
        font_family (str): Font family for the text.

    Returns:
        Text: An SVG text element.
    """
    return Text(
        text,
        insert=(x, y),
        stroke='none',
        fill='black',
        font_size=font_size,
        font_weight=font_weight,
        font_family=font_family,
        text_anchor="middle",
        dominant_baseline="middle")


def parse_mixed_content_text(input_text: str) -> List[Dict[str, Union[str, bool, None]]]:
    """
    Parses text containing mixed regular and italic content.

    This function is particularly useful for parsing biological names where certain parts 
    need to be italicized.

    Args:
        input_text (str): Text string containing mixed content.

    Returns:
        List[Dict[str, Union[str, bool, None]]]: A list of text parts, each with the text content 
        and a boolean indicating whether it is italicized.
    """
    parts: List[Dict[str, Union[str, bool, None]]] = []
    try:
        wrapped_text: str = f"<root>{input_text}</root>"
        root: ET.Element = ET.fromstring(wrapped_text)
        if list(root):  # Check if the root element has any child elements
            for element in root:
                if element.tag == 'i':
                    parts.append({'text': element.text, 'italic': True})
                else:
                    parts.append({'text': element.text, 'italic': False})
                if element.tail:
                    parts.append({'text': element.tail, 'italic': False})
        else:
            # If there are no child elements, treat the entire string as regular text
            parts.append({'text': root.text, 'italic': False})
    except ET.ParseError:
        # Fallback for non-XML content
        parts.append({'text': input_text, 'italic': False})
    return parts


def suppress_gc_content_and_skew(suppress_gc: bool, suppress_skew: bool) -> tuple[bool, bool]:
    """
    Determines whether to show or suppress GC content and GC skew.

    Args:
        suppress_gc (bool): Flag to suppress GC content if True.
        suppress_skew (bool): Flag to suppress GC skew if True.

    Returns:
        tuple[bool, bool]: Tuple indicating whether to show GC content and GC skew.
    """
    show_gc, show_skew = True, True
    if suppress_gc == True:
        show_gc = False
    if suppress_skew == True:
        show_skew = False
    return show_gc, show_skew

def update_config_value(config_dict, path, value):
    """ Helper function to update nested dictionary """
    keys = path.split('.')
    for key in keys[:-1]:
        config_dict = config_dict.setdefault(key, {})
    config_dict[keys[-1]] = value


def modify_config_dict(config_dict, 
                       block_stroke_width=None, 
                       block_stroke_color=None,
                       circular_axis_stroke_color=None, 
                       circular_axis_stroke_width=None,
                       linear_axis_stroke_color=None,
                       linear_axis_stroke_width=None, 
                       line_stroke_color=None, 
                       line_stroke_width=None, 
                       gc_stroke_color=None,
                       linear_definition_font_size=None,
                       circular_definition_font_size=None,
                       label_font_size=None, 
                       show_gc=None, 
                       show_skew=None, 
                       show_labels=None, 
                       align_center=None, 
                       cicular_width_with_labels=None, 
                       track_type=None, 
                       strandedness=None, 
                       resolve_overlaps=None, 
                       allow_inner_labels=None,
                       label_radius_offset=None,
                       label_blacklist=None,
                       label_whitelist=None,
                       qualifier_priority=None,
                       outer_label_x_radius_offset=None,
                       outer_label_y_radius_offset=None,
                       inner_label_x_radius_offset=None,
                       inner_label_y_radius_offset=None) -> dict:
    # Mapping of parameter names to their paths in the config_dict
    label_font_size_circular_long = label_font_size if label_font_size is not None else config_dict['labels']['font_size']['long']
    label_font_size_circular_short = label_font_size if label_font_size is not None else config_dict['labels']['font_size']['short']
    label_font_size_linear_long = label_font_size if label_font_size is not None else config_dict['labels']['font_size']['linear']['long']
    label_font_size_linear_short = label_font_size if label_font_size is not None else config_dict['labels']['font_size']['linear']['short']
    circular_definition_font_interval = None
    if circular_definition_font_size is not None:
        circular_definition_font_interval = float(circular_definition_font_size) + 2
    # Process label_blacklist only if the argument was explicitly passed
    if label_blacklist is not None:
        if label_blacklist == "":
            update_config_value(config_dict, 'labels.filtering.blacklist_keywords', [])
        else:
            is_safe_path = False
            try:
                safe_dir = os.path.realpath(os.getcwd())
                requested_path = os.path.realpath(os.path.join(safe_dir, label_blacklist))
                if os.path.commonpath([requested_path, safe_dir]) == safe_dir:
                    is_safe_path = True
            except TypeError:
                is_safe_path = False

            if is_safe_path and os.path.isfile(requested_path):
                with open(requested_path, 'r') as f:
                    keywords = [line.strip() for line in f if line.strip()]
                update_config_value(config_dict, 'labels.filtering.blacklist_keywords', keywords)
            else:
                if not is_safe_path and os.path.exists(label_blacklist):
                     logger.warning(
                        f"Security Warning: Path '{label_blacklist}' is outside the current working directory. "
                        "It will be treated as a comma-separated string."
                    )
                update_config_value(config_dict, 'labels.filtering.blacklist_keywords', [k.strip() for k in label_blacklist.split(',')])
    
    if label_whitelist is not None:
        if label_whitelist == "":
             update_config_value(config_dict, 'labels.filtering.whitelist_df', None)
        else:
            whitelist_df = read_filter_list_file(label_whitelist)
            update_config_value(config_dict, 'labels.filtering.whitelist_df', whitelist_df)
    else:
        update_config_value(config_dict, 'labels.filtering.whitelist_df', None)
    if qualifier_priority is not None and isinstance(qualifier_priority, DataFrame):
        priority_dict = {
            row['feature_type']: [p.strip() for p in row['priorities'].split(',')]
            for _, row in qualifier_priority.iterrows()
        }
        update_config_value(config_dict, 'labels.filtering.qualifier_priority', priority_dict)

    param_paths = {
        'block_stroke_width': 'objects.features.block_stroke_width',
        'block_stroke_color': 'objects.features.block_stroke_color',
        'circular_axis_stroke_color': 'objects.axis.circular.stroke_color',
        'circular_axis_stroke_width': 'objects.axis.circular.stroke_width',
        'line_stroke_color': 'objects.features.line_stroke_color',
        'line_stroke_width': 'objects.features.line_stroke_width',
        'gc_stroke_color': 'objects.gc_content.stroke_color',
        'linear_axis_stroke_color': 'objects.axis.linear.stroke_color',
        'linear_axis_stroke_width': 'objects.axis.linear.stroke_width',
        'linear_definition_font_size': 'objects.definition.linear.font_size',
        'circular_definition_font_size': 'objects.definition.circular.font_size',
        'circular_definition_font_interval': 'objects.definition.circular.interval',
        'label_font_size_circular_long': 'labels.font_size.long',
        'label_font_size_circular_short': 'labels.font_size.short',
        'label_font_size_linear_long': 'labels.font_size.linear.long',
        'label_font_size_linear_short': 'labels.font_size.linear.short',
        'strandedness': 'canvas.strandedness',
        'show_gc': 'canvas.show_gc',
        'show_skew': 'canvas.show_skew',
        'show_labels': 'canvas.show_labels',
        'align_center': 'canvas.linear.align_center',
        'track_type': 'canvas.circular.track_type',
        'resolve_overlaps': 'canvas.resolve_overlaps',
        'allow_inner_labels': 'canvas.circular.allow_inner_labels',
        'outer_label_x_radius_offset': 'labels.unified_adjustment.outer_labels.x_radius_offset',
        'outer_label_y_radius_offset': 'labels.unified_adjustment.outer_labels.y_radius_offset',
        'inner_label_x_radius_offset': 'labels.unified_adjustment.inner_labels.x_radius_offset',
        'inner_label_y_radius_offset': 'labels.unified_adjustment.inner_labels.y_radius_offset',
    }
    # Update the config_dict for each specified parameter
    for param, path in param_paths.items():
        value = locals()[param]
        if value is not None:
            update_config_value(config_dict, path, value)
    return config_dict

def determine_output_file_prefix(gb_records, output_prefix, record_count, accession):
    """
    Determines the output file prefix based on the number of records, output prefix, record count, and accession.

    Args:
        gb_records (list): List of GenBank records.
        output_prefix (str): The prefix provided for the output file.
        record_count (int): The current record count in a loop of multiple records.
        accession (str): The accession number of the current record.

    Returns:
        str: The determined output file prefix.
    """
    if len(gb_records) > 1 and output_prefix is not None:
        return "{}_{}".format(output_prefix, record_count)
    elif len(gb_records) == 1 and output_prefix is not None:
        return output_prefix
    else:
        return accession
    
def check_feature_presence(records: Union[List[SeqRecord], SeqRecord], features_list: List[str]) -> dict:
    # If records is a single SeqRecord, wrap it in a list
    if isinstance(records, SeqRecord):
        records = [records]

    features_to_be_checked = set(features_list)  # Use a set for efficient lookup
    features_present = []  # Initialize all as False

    for record in records:
        for feature in record.features:
            if feature.type in features_to_be_checked:
                features_present.append(feature.type)
                # Once a feature type is found, no need to check further for the same type
                features_to_be_checked.remove(feature.type)
                if not features_to_be_checked:  # Break early if all selected features are found
                    break
    return features_present

def edit_available_tracks(available_tracks, bbox_start, bbox_end):
    track_found =  False
    for track in available_tracks.keys():
        track_end = available_tracks[track][1]
        available_start = track_end + 1
        if bbox_start >= available_start:
            track_factor = list(available_tracks).index(track) + 1
            available_tracks[track][1] = bbox_end
            track_found = True
            return available_tracks, track_factor
    if track_found ==  False:
        new_track_id = "track_{}".format((len(available_tracks.keys()) + 1))
        available_tracks[new_track_id] = [bbox_start, bbox_end]
        track_factor = len(available_tracks.keys())
    return available_tracks, track_factor


def get_label_text(seq_feature, filtering_config) -> str:
    """
    Extracts a label for a feature based on a priority list of qualifiers.
    The priority is determined first by a user-provided TSV file for the specific feature type.
    If not specified in the file, it falls back to default priorities defined in config.toml.
    The final label is filtered against a blacklist.
    """
    feature_type = seq_feature.type
<<<<<<< HEAD
    whitelist_df = filtering_config.get('whitelist_df')
    blacklist = filtering_config.get('blacklist_keywords', [])
    
    priority_list = None
=======
    blacklist = filtering_config.get('blacklist_keywords', [])
    priority_list = None

>>>>>>> 0bbc4918
    priority_df = filtering_config.get('qualifier_priority_df')
    if priority_df is not None and not priority_df.empty:
        match = priority_df[priority_df['feature_type'] == feature_type]
        if not match.empty:
            priorities_str = match.iloc[0]['priorities']
            priority_list = [p.strip() for p in priorities_str.split(',')]

    if priority_list is None:
        priority_config = filtering_config.get('qualifier_priority', {})
        if feature_type in ['CDS', 'rRNA', 'tRNA', 'tmRNA', 'ncRNA', 'misc_RNA', 'gene']:
            priority_list = priority_config.get('gene', ['product', 'gene', 'note'])
        elif feature_type == 'repeat_region':
            priority_list = priority_config.get('repeat', ['rpt_family', 'note'])
        else:
            priority_list = priority_config.get('feature', ['note'])
<<<<<<< HEAD

    text = ''
    for priority_qualifier in priority_list or []:
        if hasattr(seq_feature, priority_qualifier) and getattr(seq_feature, priority_qualifier):
            potential_text = getattr(seq_feature, priority_qualifier)
            if isinstance(potential_text, list):
                potential_text = ', '.join(potential_text)
            
            potential_text_str = str(potential_text)

            # Whitelist check
            if whitelist_df is not None and not whitelist_df.empty:
                scoped_filter = whitelist_df[
                    (whitelist_df['feature_type'] == feature_type) &
                    (whitelist_df['qualifier'] == priority_qualifier)
                ]
                if scoped_filter.empty: continue

                is_whitelisted = any(keyword.lower() in potential_text_str.lower() for keyword in scoped_filter['keyword'])
                
                if is_whitelisted:
                    text = potential_text_str
                    break 
                else:
                    continue 

            # Blacklist check
            elif blacklist:
                is_blacklisted = any(keyword.lower() in potential_text_str.lower() for keyword in blacklist)
                if not is_blacklisted:
                    text = potential_text_str
                    break
            
            else:
                text = potential_text_str
=======


    text = ''

    for priority in priority_list or []:

        if hasattr(seq_feature, priority) and getattr(seq_feature, priority):
            potential_text = getattr(seq_feature, priority)
            if isinstance(potential_text, list):
                potential_text = ', '.join(potential_text)
            
            is_blacklisted = False
            for keyword in blacklist:
                if keyword and keyword.lower() in str(potential_text).lower():
                    is_blacklisted = True
                    break

            if not is_blacklisted:
                text = str(potential_text)
>>>>>>> 0bbc4918
                break
                
    return text
def get_coordinates_of_longest_segment(feature_object):
    coords: list[List[Union[str, int, bool]]] = feature_object.coordinates
    if not coords:
        return None, -1
        
    longest_segment_info = None
    max_length = -1

    for coord in coords:
        try:
            # Assuming coord format is [type, strand, start, end, ...]
            start, end = int(coord[2]), int(coord[3])
            length = abs(end - start)
            if length > max_length:
                max_length = length
                longest_segment_info = coord
        except (IndexError, TypeError, ValueError):
            # Skip malformed coordinate entries
            continue
            
    return longest_segment_info, max_length
        

# Function to convert degrees to radians
def deg_to_rad(deg):
    return deg * math.pi / 180.0

# Function to calculate the x and y coordinates from the center
def calculate_coordinates(center_x, center_y, radius, angle_degrees):
    angle_radians = deg_to_rad(angle_degrees)
    x = center_x + radius * math.cos(angle_radians)
    y = center_y + radius * math.sin(angle_radians)
    return x, y


def determine_length_parameter(record_length: int, length_threshold: int) -> str:
    if record_length < length_threshold:
        return "short"
    else:
        return "long"
    

def calculate_cds_ratio(track_ratio, length_param, track_ratio_factor):
    if length_param == "short":
        cds_ratio = float(track_ratio * track_ratio_factor)
        offset = float(0.01)
    else:
        cds_ratio = float(track_ratio * track_ratio_factor)
        offset = float(0.005)
    return cds_ratio, offset<|MERGE_RESOLUTION|>--- conflicted
+++ resolved
@@ -1,476 +1,446 @@
-#!/usr/bin/env python
-# coding: utf-8
-import os
-import math
-import logging
-from Bio.SeqRecord import SeqRecord
-from svgwrite.text import Text
-from pandas import DataFrame
-import xml.etree.ElementTree as ET
-from typing import List, Dict, Union, Literal
-from .find_font_files import get_text_bbox_size_pixels, get_font_dict
-from .feature_objects import FeatureObject, GeneObject, RepeatObject
-from .file_processing import read_filter_list_file 
-
-logger = logging.getLogger(__name__)
-
-def calculate_bbox_dimensions(text, font_family, font_size, dpi):
-    fonts = [font.strip("'") for font in font_family.split(', ')]
-    primary_font_family = fonts[0]
-    font_file_dict = get_font_dict(fonts, ["Regular"]) 
-    font_path = font_file_dict[primary_font_family]["Regular"]
-    bbox_width_px, bbox_height_px = get_text_bbox_size_pixels(font_path, text, font_size, dpi)
-    return bbox_width_px, bbox_height_px
-
-def normalize_position_linear(position: float, longest_genome: int, alignment_width: float) -> float:
-    """
-    Normalizes a genomic position for linear representation.
-
-    Args:
-        position (float): The position in the genome to be normalized.
-        longest_genome (int): The length of the longest genome in the dataset.
-        alignment_width (float): The width of the linear alignment area.
-
-    Returns:
-        float: Normalized position as a proportion of the alignment width.
-    """
-    return alignment_width * (position / longest_genome)
-
-
-def create_dict_for_sequence_lengths(records: list[SeqRecord]) -> dict[str, int]:
-    """
-    Creates a dictionary mapping sequence IDs to their lengths.
-
-    Args:
-        records (list[SeqRecord]): A list of SeqRecord objects.
-
-    Returns:
-        dict[str, int]: A dictionary where keys are sequence IDs and values are sequence lengths.
-    """
-    return {record.id: len(record.seq) for record in records}
-
-
-def normalize_position_to_linear_track(
-        position: int,
-        genome_length: float,
-        alignment_width: float,
-        genome_size_normalization_factor: float) -> float:
-    """
-    Normalizes a genomic position to a linear track.
-
-    Args:
-        position (int): Genomic position to normalize.
-        genome_length (float): Total length of the genome.
-        alignment_width (float): Width of the alignment track.
-        genome_size_normalization_factor (float): Normalization factor based on the genome size.
-
-    Returns:
-        float: Normalized position on the linear track.
-    """
-    normalized_position: float = alignment_width * \
-        (position / genome_length) * genome_size_normalization_factor
-    return normalized_position
-
-
-def create_text_element(text: str, x: float, y: float, font_size: str, font_weight: str, font_family: str) -> Text:
-    """
-    Creates an SVG text element.
-
-    Args:
-        text (str): Text content for the element.
-        x (float): x-coordinate for the text placement.
-        y (float): y-coordinate for the text placement.
-        font_size (str): Font size for the text.
-        font_weight (str): Font weight for the text.
-        font_family (str): Font family for the text.
-
-    Returns:
-        Text: An SVG text element.
-    """
-    return Text(
-        text,
-        insert=(x, y),
-        stroke='none',
-        fill='black',
-        font_size=font_size,
-        font_weight=font_weight,
-        font_family=font_family,
-        text_anchor="middle",
-        dominant_baseline="middle")
-
-
-def parse_mixed_content_text(input_text: str) -> List[Dict[str, Union[str, bool, None]]]:
-    """
-    Parses text containing mixed regular and italic content.
-
-    This function is particularly useful for parsing biological names where certain parts 
-    need to be italicized.
-
-    Args:
-        input_text (str): Text string containing mixed content.
-
-    Returns:
-        List[Dict[str, Union[str, bool, None]]]: A list of text parts, each with the text content 
-        and a boolean indicating whether it is italicized.
-    """
-    parts: List[Dict[str, Union[str, bool, None]]] = []
-    try:
-        wrapped_text: str = f"<root>{input_text}</root>"
-        root: ET.Element = ET.fromstring(wrapped_text)
-        if list(root):  # Check if the root element has any child elements
-            for element in root:
-                if element.tag == 'i':
-                    parts.append({'text': element.text, 'italic': True})
-                else:
-                    parts.append({'text': element.text, 'italic': False})
-                if element.tail:
-                    parts.append({'text': element.tail, 'italic': False})
-        else:
-            # If there are no child elements, treat the entire string as regular text
-            parts.append({'text': root.text, 'italic': False})
-    except ET.ParseError:
-        # Fallback for non-XML content
-        parts.append({'text': input_text, 'italic': False})
-    return parts
-
-
-def suppress_gc_content_and_skew(suppress_gc: bool, suppress_skew: bool) -> tuple[bool, bool]:
-    """
-    Determines whether to show or suppress GC content and GC skew.
-
-    Args:
-        suppress_gc (bool): Flag to suppress GC content if True.
-        suppress_skew (bool): Flag to suppress GC skew if True.
-
-    Returns:
-        tuple[bool, bool]: Tuple indicating whether to show GC content and GC skew.
-    """
-    show_gc, show_skew = True, True
-    if suppress_gc == True:
-        show_gc = False
-    if suppress_skew == True:
-        show_skew = False
-    return show_gc, show_skew
-
-def update_config_value(config_dict, path, value):
-    """ Helper function to update nested dictionary """
-    keys = path.split('.')
-    for key in keys[:-1]:
-        config_dict = config_dict.setdefault(key, {})
-    config_dict[keys[-1]] = value
-
-
-def modify_config_dict(config_dict, 
-                       block_stroke_width=None, 
-                       block_stroke_color=None,
-                       circular_axis_stroke_color=None, 
-                       circular_axis_stroke_width=None,
-                       linear_axis_stroke_color=None,
-                       linear_axis_stroke_width=None, 
-                       line_stroke_color=None, 
-                       line_stroke_width=None, 
-                       gc_stroke_color=None,
-                       linear_definition_font_size=None,
-                       circular_definition_font_size=None,
-                       label_font_size=None, 
-                       show_gc=None, 
-                       show_skew=None, 
-                       show_labels=None, 
-                       align_center=None, 
-                       cicular_width_with_labels=None, 
-                       track_type=None, 
-                       strandedness=None, 
-                       resolve_overlaps=None, 
-                       allow_inner_labels=None,
-                       label_radius_offset=None,
-                       label_blacklist=None,
-                       label_whitelist=None,
-                       qualifier_priority=None,
-                       outer_label_x_radius_offset=None,
-                       outer_label_y_radius_offset=None,
-                       inner_label_x_radius_offset=None,
-                       inner_label_y_radius_offset=None) -> dict:
-    # Mapping of parameter names to their paths in the config_dict
-    label_font_size_circular_long = label_font_size if label_font_size is not None else config_dict['labels']['font_size']['long']
-    label_font_size_circular_short = label_font_size if label_font_size is not None else config_dict['labels']['font_size']['short']
-    label_font_size_linear_long = label_font_size if label_font_size is not None else config_dict['labels']['font_size']['linear']['long']
-    label_font_size_linear_short = label_font_size if label_font_size is not None else config_dict['labels']['font_size']['linear']['short']
-    circular_definition_font_interval = None
-    if circular_definition_font_size is not None:
-        circular_definition_font_interval = float(circular_definition_font_size) + 2
-    # Process label_blacklist only if the argument was explicitly passed
-    if label_blacklist is not None:
-        if label_blacklist == "":
-            update_config_value(config_dict, 'labels.filtering.blacklist_keywords', [])
-        else:
-            is_safe_path = False
-            try:
-                safe_dir = os.path.realpath(os.getcwd())
-                requested_path = os.path.realpath(os.path.join(safe_dir, label_blacklist))
-                if os.path.commonpath([requested_path, safe_dir]) == safe_dir:
-                    is_safe_path = True
-            except TypeError:
-                is_safe_path = False
-
-            if is_safe_path and os.path.isfile(requested_path):
-                with open(requested_path, 'r') as f:
-                    keywords = [line.strip() for line in f if line.strip()]
-                update_config_value(config_dict, 'labels.filtering.blacklist_keywords', keywords)
-            else:
-                if not is_safe_path and os.path.exists(label_blacklist):
-                     logger.warning(
-                        f"Security Warning: Path '{label_blacklist}' is outside the current working directory. "
-                        "It will be treated as a comma-separated string."
-                    )
-                update_config_value(config_dict, 'labels.filtering.blacklist_keywords', [k.strip() for k in label_blacklist.split(',')])
-    
-    if label_whitelist is not None:
-        if label_whitelist == "":
-             update_config_value(config_dict, 'labels.filtering.whitelist_df', None)
-        else:
-            whitelist_df = read_filter_list_file(label_whitelist)
-            update_config_value(config_dict, 'labels.filtering.whitelist_df', whitelist_df)
-    else:
-        update_config_value(config_dict, 'labels.filtering.whitelist_df', None)
-    if qualifier_priority is not None and isinstance(qualifier_priority, DataFrame):
-        priority_dict = {
-            row['feature_type']: [p.strip() for p in row['priorities'].split(',')]
-            for _, row in qualifier_priority.iterrows()
-        }
-        update_config_value(config_dict, 'labels.filtering.qualifier_priority', priority_dict)
-
-    param_paths = {
-        'block_stroke_width': 'objects.features.block_stroke_width',
-        'block_stroke_color': 'objects.features.block_stroke_color',
-        'circular_axis_stroke_color': 'objects.axis.circular.stroke_color',
-        'circular_axis_stroke_width': 'objects.axis.circular.stroke_width',
-        'line_stroke_color': 'objects.features.line_stroke_color',
-        'line_stroke_width': 'objects.features.line_stroke_width',
-        'gc_stroke_color': 'objects.gc_content.stroke_color',
-        'linear_axis_stroke_color': 'objects.axis.linear.stroke_color',
-        'linear_axis_stroke_width': 'objects.axis.linear.stroke_width',
-        'linear_definition_font_size': 'objects.definition.linear.font_size',
-        'circular_definition_font_size': 'objects.definition.circular.font_size',
-        'circular_definition_font_interval': 'objects.definition.circular.interval',
-        'label_font_size_circular_long': 'labels.font_size.long',
-        'label_font_size_circular_short': 'labels.font_size.short',
-        'label_font_size_linear_long': 'labels.font_size.linear.long',
-        'label_font_size_linear_short': 'labels.font_size.linear.short',
-        'strandedness': 'canvas.strandedness',
-        'show_gc': 'canvas.show_gc',
-        'show_skew': 'canvas.show_skew',
-        'show_labels': 'canvas.show_labels',
-        'align_center': 'canvas.linear.align_center',
-        'track_type': 'canvas.circular.track_type',
-        'resolve_overlaps': 'canvas.resolve_overlaps',
-        'allow_inner_labels': 'canvas.circular.allow_inner_labels',
-        'outer_label_x_radius_offset': 'labels.unified_adjustment.outer_labels.x_radius_offset',
-        'outer_label_y_radius_offset': 'labels.unified_adjustment.outer_labels.y_radius_offset',
-        'inner_label_x_radius_offset': 'labels.unified_adjustment.inner_labels.x_radius_offset',
-        'inner_label_y_radius_offset': 'labels.unified_adjustment.inner_labels.y_radius_offset',
-    }
-    # Update the config_dict for each specified parameter
-    for param, path in param_paths.items():
-        value = locals()[param]
-        if value is not None:
-            update_config_value(config_dict, path, value)
-    return config_dict
-
-def determine_output_file_prefix(gb_records, output_prefix, record_count, accession):
-    """
-    Determines the output file prefix based on the number of records, output prefix, record count, and accession.
-
-    Args:
-        gb_records (list): List of GenBank records.
-        output_prefix (str): The prefix provided for the output file.
-        record_count (int): The current record count in a loop of multiple records.
-        accession (str): The accession number of the current record.
-
-    Returns:
-        str: The determined output file prefix.
-    """
-    if len(gb_records) > 1 and output_prefix is not None:
-        return "{}_{}".format(output_prefix, record_count)
-    elif len(gb_records) == 1 and output_prefix is not None:
-        return output_prefix
-    else:
-        return accession
-    
-def check_feature_presence(records: Union[List[SeqRecord], SeqRecord], features_list: List[str]) -> dict:
-    # If records is a single SeqRecord, wrap it in a list
-    if isinstance(records, SeqRecord):
-        records = [records]
-
-    features_to_be_checked = set(features_list)  # Use a set for efficient lookup
-    features_present = []  # Initialize all as False
-
-    for record in records:
-        for feature in record.features:
-            if feature.type in features_to_be_checked:
-                features_present.append(feature.type)
-                # Once a feature type is found, no need to check further for the same type
-                features_to_be_checked.remove(feature.type)
-                if not features_to_be_checked:  # Break early if all selected features are found
-                    break
-    return features_present
-
-def edit_available_tracks(available_tracks, bbox_start, bbox_end):
-    track_found =  False
-    for track in available_tracks.keys():
-        track_end = available_tracks[track][1]
-        available_start = track_end + 1
-        if bbox_start >= available_start:
-            track_factor = list(available_tracks).index(track) + 1
-            available_tracks[track][1] = bbox_end
-            track_found = True
-            return available_tracks, track_factor
-    if track_found ==  False:
-        new_track_id = "track_{}".format((len(available_tracks.keys()) + 1))
-        available_tracks[new_track_id] = [bbox_start, bbox_end]
-        track_factor = len(available_tracks.keys())
-    return available_tracks, track_factor
-
-
-def get_label_text(seq_feature, filtering_config) -> str:
-    """
-    Extracts a label for a feature based on a priority list of qualifiers.
-    The priority is determined first by a user-provided TSV file for the specific feature type.
-    If not specified in the file, it falls back to default priorities defined in config.toml.
-    The final label is filtered against a blacklist.
-    """
-    feature_type = seq_feature.type
-<<<<<<< HEAD
-    whitelist_df = filtering_config.get('whitelist_df')
-    blacklist = filtering_config.get('blacklist_keywords', [])
-    
-    priority_list = None
-=======
-    blacklist = filtering_config.get('blacklist_keywords', [])
-    priority_list = None
-
->>>>>>> 0bbc4918
-    priority_df = filtering_config.get('qualifier_priority_df')
-    if priority_df is not None and not priority_df.empty:
-        match = priority_df[priority_df['feature_type'] == feature_type]
-        if not match.empty:
-            priorities_str = match.iloc[0]['priorities']
-            priority_list = [p.strip() for p in priorities_str.split(',')]
-
-    if priority_list is None:
-        priority_config = filtering_config.get('qualifier_priority', {})
-        if feature_type in ['CDS', 'rRNA', 'tRNA', 'tmRNA', 'ncRNA', 'misc_RNA', 'gene']:
-            priority_list = priority_config.get('gene', ['product', 'gene', 'note'])
-        elif feature_type == 'repeat_region':
-            priority_list = priority_config.get('repeat', ['rpt_family', 'note'])
-        else:
-            priority_list = priority_config.get('feature', ['note'])
-<<<<<<< HEAD
-
-    text = ''
-    for priority_qualifier in priority_list or []:
-        if hasattr(seq_feature, priority_qualifier) and getattr(seq_feature, priority_qualifier):
-            potential_text = getattr(seq_feature, priority_qualifier)
-            if isinstance(potential_text, list):
-                potential_text = ', '.join(potential_text)
-            
-            potential_text_str = str(potential_text)
-
-            # Whitelist check
-            if whitelist_df is not None and not whitelist_df.empty:
-                scoped_filter = whitelist_df[
-                    (whitelist_df['feature_type'] == feature_type) &
-                    (whitelist_df['qualifier'] == priority_qualifier)
-                ]
-                if scoped_filter.empty: continue
-
-                is_whitelisted = any(keyword.lower() in potential_text_str.lower() for keyword in scoped_filter['keyword'])
-                
-                if is_whitelisted:
-                    text = potential_text_str
-                    break 
-                else:
-                    continue 
-
-            # Blacklist check
-            elif blacklist:
-                is_blacklisted = any(keyword.lower() in potential_text_str.lower() for keyword in blacklist)
-                if not is_blacklisted:
-                    text = potential_text_str
-                    break
-            
-            else:
-                text = potential_text_str
-=======
-
-
-    text = ''
-
-    for priority in priority_list or []:
-
-        if hasattr(seq_feature, priority) and getattr(seq_feature, priority):
-            potential_text = getattr(seq_feature, priority)
-            if isinstance(potential_text, list):
-                potential_text = ', '.join(potential_text)
-            
-            is_blacklisted = False
-            for keyword in blacklist:
-                if keyword and keyword.lower() in str(potential_text).lower():
-                    is_blacklisted = True
-                    break
-
-            if not is_blacklisted:
-                text = str(potential_text)
->>>>>>> 0bbc4918
-                break
-                
-    return text
-def get_coordinates_of_longest_segment(feature_object):
-    coords: list[List[Union[str, int, bool]]] = feature_object.coordinates
-    if not coords:
-        return None, -1
-        
-    longest_segment_info = None
-    max_length = -1
-
-    for coord in coords:
-        try:
-            # Assuming coord format is [type, strand, start, end, ...]
-            start, end = int(coord[2]), int(coord[3])
-            length = abs(end - start)
-            if length > max_length:
-                max_length = length
-                longest_segment_info = coord
-        except (IndexError, TypeError, ValueError):
-            # Skip malformed coordinate entries
-            continue
-            
-    return longest_segment_info, max_length
-        
-
-# Function to convert degrees to radians
-def deg_to_rad(deg):
-    return deg * math.pi / 180.0
-
-# Function to calculate the x and y coordinates from the center
-def calculate_coordinates(center_x, center_y, radius, angle_degrees):
-    angle_radians = deg_to_rad(angle_degrees)
-    x = center_x + radius * math.cos(angle_radians)
-    y = center_y + radius * math.sin(angle_radians)
-    return x, y
-
-
-def determine_length_parameter(record_length: int, length_threshold: int) -> str:
-    if record_length < length_threshold:
-        return "short"
-    else:
-        return "long"
-    
-
-def calculate_cds_ratio(track_ratio, length_param, track_ratio_factor):
-    if length_param == "short":
-        cds_ratio = float(track_ratio * track_ratio_factor)
-        offset = float(0.01)
-    else:
-        cds_ratio = float(track_ratio * track_ratio_factor)
-        offset = float(0.005)
+#!/usr/bin/env python
+# coding: utf-8
+import os
+import math
+import logging
+from Bio.SeqRecord import SeqRecord
+from svgwrite.text import Text
+from pandas import DataFrame
+import xml.etree.ElementTree as ET
+from typing import List, Dict, Union, Literal
+from .find_font_files import get_text_bbox_size_pixels, get_font_dict
+from .feature_objects import FeatureObject, GeneObject, RepeatObject
+from .file_processing import read_filter_list_file 
+
+logger = logging.getLogger(__name__)
+
+def calculate_bbox_dimensions(text, font_family, font_size, dpi):
+    fonts = [font.strip("'") for font in font_family.split(', ')]
+    primary_font_family = fonts[0]
+    font_file_dict = get_font_dict(fonts, ["Regular"]) 
+    font_path = font_file_dict[primary_font_family]["Regular"]
+    bbox_width_px, bbox_height_px = get_text_bbox_size_pixels(font_path, text, font_size, dpi)
+    return bbox_width_px, bbox_height_px
+
+def normalize_position_linear(position: float, longest_genome: int, alignment_width: float) -> float:
+    """
+    Normalizes a genomic position for linear representation.
+
+    Args:
+        position (float): The position in the genome to be normalized.
+        longest_genome (int): The length of the longest genome in the dataset.
+        alignment_width (float): The width of the linear alignment area.
+
+    Returns:
+        float: Normalized position as a proportion of the alignment width.
+    """
+    return alignment_width * (position / longest_genome)
+
+
+def create_dict_for_sequence_lengths(records: list[SeqRecord]) -> dict[str, int]:
+    """
+    Creates a dictionary mapping sequence IDs to their lengths.
+
+    Args:
+        records (list[SeqRecord]): A list of SeqRecord objects.
+
+    Returns:
+        dict[str, int]: A dictionary where keys are sequence IDs and values are sequence lengths.
+    """
+    return {record.id: len(record.seq) for record in records}
+
+
+def normalize_position_to_linear_track(
+        position: int,
+        genome_length: float,
+        alignment_width: float,
+        genome_size_normalization_factor: float) -> float:
+    """
+    Normalizes a genomic position to a linear track.
+
+    Args:
+        position (int): Genomic position to normalize.
+        genome_length (float): Total length of the genome.
+        alignment_width (float): Width of the alignment track.
+        genome_size_normalization_factor (float): Normalization factor based on the genome size.
+
+    Returns:
+        float: Normalized position on the linear track.
+    """
+    normalized_position: float = alignment_width * \
+        (position / genome_length) * genome_size_normalization_factor
+    return normalized_position
+
+
+def create_text_element(text: str, x: float, y: float, font_size: str, font_weight: str, font_family: str) -> Text:
+    """
+    Creates an SVG text element.
+
+    Args:
+        text (str): Text content for the element.
+        x (float): x-coordinate for the text placement.
+        y (float): y-coordinate for the text placement.
+        font_size (str): Font size for the text.
+        font_weight (str): Font weight for the text.
+        font_family (str): Font family for the text.
+
+    Returns:
+        Text: An SVG text element.
+    """
+    return Text(
+        text,
+        insert=(x, y),
+        stroke='none',
+        fill='black',
+        font_size=font_size,
+        font_weight=font_weight,
+        font_family=font_family,
+        text_anchor="middle",
+        dominant_baseline="middle")
+
+
+def parse_mixed_content_text(input_text: str) -> List[Dict[str, Union[str, bool, None]]]:
+    """
+    Parses text containing mixed regular and italic content.
+
+    This function is particularly useful for parsing biological names where certain parts 
+    need to be italicized.
+
+    Args:
+        input_text (str): Text string containing mixed content.
+
+    Returns:
+        List[Dict[str, Union[str, bool, None]]]: A list of text parts, each with the text content 
+        and a boolean indicating whether it is italicized.
+    """
+    parts: List[Dict[str, Union[str, bool, None]]] = []
+    try:
+        wrapped_text: str = f"<root>{input_text}</root>"
+        root: ET.Element = ET.fromstring(wrapped_text)
+        if list(root):  # Check if the root element has any child elements
+            for element in root:
+                if element.tag == 'i':
+                    parts.append({'text': element.text, 'italic': True})
+                else:
+                    parts.append({'text': element.text, 'italic': False})
+                if element.tail:
+                    parts.append({'text': element.tail, 'italic': False})
+        else:
+            # If there are no child elements, treat the entire string as regular text
+            parts.append({'text': root.text, 'italic': False})
+    except ET.ParseError:
+        # Fallback for non-XML content
+        parts.append({'text': input_text, 'italic': False})
+    return parts
+
+
+def suppress_gc_content_and_skew(suppress_gc: bool, suppress_skew: bool) -> tuple[bool, bool]:
+    """
+    Determines whether to show or suppress GC content and GC skew.
+
+    Args:
+        suppress_gc (bool): Flag to suppress GC content if True.
+        suppress_skew (bool): Flag to suppress GC skew if True.
+
+    Returns:
+        tuple[bool, bool]: Tuple indicating whether to show GC content and GC skew.
+    """
+    show_gc, show_skew = True, True
+    if suppress_gc == True:
+        show_gc = False
+    if suppress_skew == True:
+        show_skew = False
+    return show_gc, show_skew
+
+def update_config_value(config_dict, path, value):
+    """ Helper function to update nested dictionary """
+    keys = path.split('.')
+    for key in keys[:-1]:
+        config_dict = config_dict.setdefault(key, {})
+    config_dict[keys[-1]] = value
+
+
+def modify_config_dict(config_dict, 
+                       block_stroke_width=None, 
+                       block_stroke_color=None,
+                       circular_axis_stroke_color=None, 
+                       circular_axis_stroke_width=None,
+                       linear_axis_stroke_color=None,
+                       linear_axis_stroke_width=None, 
+                       line_stroke_color=None, 
+                       line_stroke_width=None, 
+                       gc_stroke_color=None,
+                       linear_definition_font_size=None,
+                       circular_definition_font_size=None,
+                       label_font_size=None, 
+                       show_gc=None, 
+                       show_skew=None, 
+                       show_labels=None, 
+                       align_center=None, 
+                       cicular_width_with_labels=None, 
+                       track_type=None, 
+                       strandedness=None, 
+                       resolve_overlaps=None, 
+                       allow_inner_labels=None,
+                       label_radius_offset=None,
+                       label_blacklist=None,
+                       label_whitelist=None,
+                       qualifier_priority=None,
+                       outer_label_x_radius_offset=None,
+                       outer_label_y_radius_offset=None,
+                       inner_label_x_radius_offset=None,
+                       inner_label_y_radius_offset=None) -> dict:
+    # Mapping of parameter names to their paths in the config_dict
+    label_font_size_circular_long = label_font_size if label_font_size is not None else config_dict['labels']['font_size']['long']
+    label_font_size_circular_short = label_font_size if label_font_size is not None else config_dict['labels']['font_size']['short']
+    label_font_size_linear_long = label_font_size if label_font_size is not None else config_dict['labels']['font_size']['linear']['long']
+    label_font_size_linear_short = label_font_size if label_font_size is not None else config_dict['labels']['font_size']['linear']['short']
+    circular_definition_font_interval = None
+    if circular_definition_font_size is not None:
+        circular_definition_font_interval = float(circular_definition_font_size) + 2
+    # Process label_blacklist only if the argument was explicitly passed
+    if label_blacklist is not None:
+        if label_blacklist == "":
+            update_config_value(config_dict, 'labels.filtering.blacklist_keywords', [])
+        else:
+            is_safe_path = False
+            try:
+                safe_dir = os.path.realpath(os.getcwd())
+                requested_path = os.path.realpath(os.path.join(safe_dir, label_blacklist))
+                if os.path.commonpath([requested_path, safe_dir]) == safe_dir:
+                    is_safe_path = True
+            except TypeError:
+                is_safe_path = False
+
+            if is_safe_path and os.path.isfile(requested_path):
+                with open(requested_path, 'r') as f:
+                    keywords = [line.strip() for line in f if line.strip()]
+                update_config_value(config_dict, 'labels.filtering.blacklist_keywords', keywords)
+            else:
+                if not is_safe_path and os.path.exists(label_blacklist):
+                     logger.warning(
+                        f"Security Warning: Path '{label_blacklist}' is outside the current working directory. "
+                        "It will be treated as a comma-separated string."
+                    )
+                update_config_value(config_dict, 'labels.filtering.blacklist_keywords', [k.strip() for k in label_blacklist.split(',')])
+    
+    if label_whitelist is not None:
+        if label_whitelist == "":
+             update_config_value(config_dict, 'labels.filtering.whitelist_df', None)
+        else:
+            whitelist_df = read_filter_list_file(label_whitelist)
+            update_config_value(config_dict, 'labels.filtering.whitelist_df', whitelist_df)
+    else:
+        update_config_value(config_dict, 'labels.filtering.whitelist_df', None)
+    if qualifier_priority is not None and isinstance(qualifier_priority, DataFrame):
+        priority_dict = {
+            row['feature_type']: [p.strip() for p in row['priorities'].split(',')]
+            for _, row in qualifier_priority.iterrows()
+        }
+        update_config_value(config_dict, 'labels.filtering.qualifier_priority', priority_dict)
+
+    param_paths = {
+        'block_stroke_width': 'objects.features.block_stroke_width',
+        'block_stroke_color': 'objects.features.block_stroke_color',
+        'circular_axis_stroke_color': 'objects.axis.circular.stroke_color',
+        'circular_axis_stroke_width': 'objects.axis.circular.stroke_width',
+        'line_stroke_color': 'objects.features.line_stroke_color',
+        'line_stroke_width': 'objects.features.line_stroke_width',
+        'gc_stroke_color': 'objects.gc_content.stroke_color',
+        'linear_axis_stroke_color': 'objects.axis.linear.stroke_color',
+        'linear_axis_stroke_width': 'objects.axis.linear.stroke_width',
+        'linear_definition_font_size': 'objects.definition.linear.font_size',
+        'circular_definition_font_size': 'objects.definition.circular.font_size',
+        'circular_definition_font_interval': 'objects.definition.circular.interval',
+        'label_font_size_circular_long': 'labels.font_size.long',
+        'label_font_size_circular_short': 'labels.font_size.short',
+        'label_font_size_linear_long': 'labels.font_size.linear.long',
+        'label_font_size_linear_short': 'labels.font_size.linear.short',
+        'strandedness': 'canvas.strandedness',
+        'show_gc': 'canvas.show_gc',
+        'show_skew': 'canvas.show_skew',
+        'show_labels': 'canvas.show_labels',
+        'align_center': 'canvas.linear.align_center',
+        'track_type': 'canvas.circular.track_type',
+        'resolve_overlaps': 'canvas.resolve_overlaps',
+        'allow_inner_labels': 'canvas.circular.allow_inner_labels',
+        'outer_label_x_radius_offset': 'labels.unified_adjustment.outer_labels.x_radius_offset',
+        'outer_label_y_radius_offset': 'labels.unified_adjustment.outer_labels.y_radius_offset',
+        'inner_label_x_radius_offset': 'labels.unified_adjustment.inner_labels.x_radius_offset',
+        'inner_label_y_radius_offset': 'labels.unified_adjustment.inner_labels.y_radius_offset',
+    }
+    # Update the config_dict for each specified parameter
+    for param, path in param_paths.items():
+        value = locals()[param]
+        if value is not None:
+            update_config_value(config_dict, path, value)
+    return config_dict
+
+def determine_output_file_prefix(gb_records, output_prefix, record_count, accession):
+    """
+    Determines the output file prefix based on the number of records, output prefix, record count, and accession.
+
+    Args:
+        gb_records (list): List of GenBank records.
+        output_prefix (str): The prefix provided for the output file.
+        record_count (int): The current record count in a loop of multiple records.
+        accession (str): The accession number of the current record.
+
+    Returns:
+        str: The determined output file prefix.
+    """
+    if len(gb_records) > 1 and output_prefix is not None:
+        return "{}_{}".format(output_prefix, record_count)
+    elif len(gb_records) == 1 and output_prefix is not None:
+        return output_prefix
+    else:
+        return accession
+    
+def check_feature_presence(records: Union[List[SeqRecord], SeqRecord], features_list: List[str]) -> dict:
+    # If records is a single SeqRecord, wrap it in a list
+    if isinstance(records, SeqRecord):
+        records = [records]
+
+    features_to_be_checked = set(features_list)  # Use a set for efficient lookup
+    features_present = []  # Initialize all as False
+
+    for record in records:
+        for feature in record.features:
+            if feature.type in features_to_be_checked:
+                features_present.append(feature.type)
+                # Once a feature type is found, no need to check further for the same type
+                features_to_be_checked.remove(feature.type)
+                if not features_to_be_checked:  # Break early if all selected features are found
+                    break
+    return features_present
+
+def edit_available_tracks(available_tracks, bbox_start, bbox_end):
+    track_found =  False
+    for track in available_tracks.keys():
+        track_end = available_tracks[track][1]
+        available_start = track_end + 1
+        if bbox_start >= available_start:
+            track_factor = list(available_tracks).index(track) + 1
+            available_tracks[track][1] = bbox_end
+            track_found = True
+            return available_tracks, track_factor
+    if track_found ==  False:
+        new_track_id = "track_{}".format((len(available_tracks.keys()) + 1))
+        available_tracks[new_track_id] = [bbox_start, bbox_end]
+        track_factor = len(available_tracks.keys())
+    return available_tracks, track_factor
+
+
+def get_label_text(seq_feature, filtering_config) -> str:
+    """
+    Extracts a label for a feature based on a priority list of qualifiers.
+    The priority is determined first by a user-provided TSV file for the specific feature type.
+    If not specified in the file, it falls back to default priorities defined in config.toml.
+    The final label is filtered against a blacklist.
+    """
+    feature_type = seq_feature.type
+    whitelist_df = filtering_config.get('whitelist_df')
+    blacklist = filtering_config.get('blacklist_keywords', [])
+    priority_list = None
+    priority_df = filtering_config.get('qualifier_priority_df')
+    if priority_df is not None and not priority_df.empty:
+        match = priority_df[priority_df['feature_type'] == feature_type]
+        if not match.empty:
+            priorities_str = match.iloc[0]['priorities']
+            priority_list = [p.strip() for p in priorities_str.split(',')]
+
+    if priority_list is None:
+        priority_config = filtering_config.get('qualifier_priority', {})
+        if feature_type in ['CDS', 'rRNA', 'tRNA', 'tmRNA', 'ncRNA', 'misc_RNA', 'gene']:
+            priority_list = priority_config.get('gene', ['product', 'gene', 'note'])
+        elif feature_type == 'repeat_region':
+            priority_list = priority_config.get('repeat', ['rpt_family', 'note'])
+        else:
+            priority_list = priority_config.get('feature', ['note'])
+    text = ''
+    for priority_qualifier in priority_list or []:
+        if hasattr(seq_feature, priority_qualifier) and getattr(seq_feature, priority_qualifier):
+            potential_text = getattr(seq_feature, priority_qualifier)
+            if isinstance(potential_text, list):
+                potential_text = ', '.join(potential_text)
+            
+            potential_text_str = str(potential_text)
+
+            # Whitelist check
+            if whitelist_df is not None and not whitelist_df.empty:
+                scoped_filter = whitelist_df[
+                    (whitelist_df['feature_type'] == feature_type) &
+                    (whitelist_df['qualifier'] == priority_qualifier)
+                ]
+                if scoped_filter.empty: continue
+
+                is_whitelisted = any(keyword.lower() in potential_text_str.lower() for keyword in scoped_filter['keyword'])
+                
+                if is_whitelisted:
+                    text = potential_text_str
+                    break 
+                else:
+                    continue 
+
+            # Blacklist check
+            elif blacklist:
+                is_blacklisted = any(keyword.lower() in potential_text_str.lower() for keyword in blacklist)
+                if not is_blacklisted:
+                    text = potential_text_str
+                    break
+            
+            else:
+                text = potential_text_str
+                break
+                
+    return text
+def get_coordinates_of_longest_segment(feature_object):
+    coords: list[List[Union[str, int, bool]]] = feature_object.coordinates
+    if not coords:
+        return None, -1
+        
+    longest_segment_info = None
+    max_length = -1
+
+    for coord in coords:
+        try:
+            # Assuming coord format is [type, strand, start, end, ...]
+            start, end = int(coord[2]), int(coord[3])
+            length = abs(end - start)
+            if length > max_length:
+                max_length = length
+                longest_segment_info = coord
+        except (IndexError, TypeError, ValueError):
+            # Skip malformed coordinate entries
+            continue
+            
+    return longest_segment_info, max_length
+        
+
+# Function to convert degrees to radians
+def deg_to_rad(deg):
+    return deg * math.pi / 180.0
+
+# Function to calculate the x and y coordinates from the center
+def calculate_coordinates(center_x, center_y, radius, angle_degrees):
+    angle_radians = deg_to_rad(angle_degrees)
+    x = center_x + radius * math.cos(angle_radians)
+    y = center_y + radius * math.sin(angle_radians)
+    return x, y
+
+
+def determine_length_parameter(record_length: int, length_threshold: int) -> str:
+    if record_length < length_threshold:
+        return "short"
+    else:
+        return "long"
+    
+
+def calculate_cds_ratio(track_ratio, length_param, track_ratio_factor):
+    if length_param == "short":
+        cds_ratio = float(track_ratio * track_ratio_factor)
+        offset = float(0.01)
+    else:
+        cds_ratio = float(track_ratio * track_ratio_factor)
+        offset = float(0.005)
     return cds_ratio, offset