--- conflicted
+++ resolved
@@ -1,904 +1,819 @@
-#!/usr/bin/env python
-# coding: utf-8
-
-
-import pandas as pd
-import random
-import math
-from dataclasses import dataclass
-from collections import defaultdict
-from typing import Dict, List, Optional, Tuple
-from collections import defaultdict
-from Bio.SeqFeature import SimpleLocation
-from pandas import DataFrame
-from typing import Generator, Any, Dict, List, Optional
-from Bio.SeqRecord import SeqRecord
-from .create_feature_objects import get_strand
-from .utility_functions import calculate_bbox_dimensions, get_label_text , determine_length_parameter, calculate_cds_ratio
-from .circular_path_drawer import calculate_feature_position_factors_circular
-from .linear_path_drawer import calculate_feature_position_factors_linear, normalize_position_to_linear_track, generate_text_path
-
-
-
-def skew_df(record: SeqRecord, window: int, step: int, nt: str) -> DataFrame:
-    """
-    Calculates dinucleotide skew and content in a DNA sequence, returning a DataFrame.
-
-    Args:
-        record (SeqRecord): BioPython SeqRecord object containing the DNA sequence.
-        window (int): Window size for calculating skew and content.
-        step (int): Step size for the sliding window.
-        nt (str): Dinucleotide pair for skew calculation (e.g., 'GC').
-
-    Returns:
-        DataFrame: A pandas DataFrame containing columns for dinucleotide content,
-                   skew, and cumulative skew, each indexed by sequence position.
-
-    This function calculates the skew and content of a specified dinucleotide pair across
-    a DNA sequence. The skew is calculated for each window of the sequence, and both the
-    cumulative and individual skews are normalized and returned along with the content in a DataFrame.
-    """
-    nt_list = list(nt)
-    nt_1: str = nt_list[0]
-    nt_2: str = nt_list[1]
-    skew_sum: float = 0
-    skew_dict: dict[int, float] = {}
-    content_dict: dict[int, float] = {}
-    skew_cumulative_dict: dict[int, float] = {}
-    seq: str = record.seq.upper()
-    for start, seq_part in sliding_window(seq, window, step):
-        skew: float = calculate_dinucleotide_skew(seq_part, nt_1, nt_2)
-        dinucleotide_content: float = (seq_part.count(
-            nt_1) + seq_part.count(nt_2)) / len(seq_part)
-        content_dict[start] = dinucleotide_content
-        skew_dict[start] = skew
-        skew_sum = (skew_sum + skew)
-        skew_cumulative_dict[start] = (skew_sum)
-    max_skew_abs: float = abs(max(skew_dict.values(), key=abs))
-    max_skew_cumulative_abs: float = abs(
-        max(skew_cumulative_dict.values(), key=abs))
-    factor: float = (max_skew_abs / max_skew_cumulative_abs)
-    skew_cumulative_dict.update((x, (y * factor))
-                                for x, y in skew_cumulative_dict.items())
-    content_legend: str = "{} content".format(nt)
-    skew_legend: str = "{} skew".format(nt)
-    cumulative_skew_legend: str = "Cumulative {} skew, normalized".format(nt)
-    df = pd.DataFrame({content_legend: pd.Series(content_dict), skew_legend: pd.Series(
-        skew_dict), cumulative_skew_legend: pd.Series(skew_cumulative_dict)})
-    return df
-
-
-def calculate_dinucleotide_skew(seq: str, base1: str, base2: str) -> float:
-    """
-    Calculate the skew of two nucleotides in a DNA sequence.
-
-    The skew is calculated as (Count(Base1) - Count(Base2)) / (Count(Base1) + Count(Base2)).
-    This metric helps identify biases in the occurrence of specific nucleotides.
-
-    Args:
-        seq (str): DNA sequence to analyze.
-        base1 (str): First nucleotide for skew calculation.
-        base2 (str): Second nucleotide for skew calculation.
-
-    Returns:
-        float: Skew value for the two nucleotides in the given sequence.
-    """
-    base1_count: int = seq.count(base1)
-    base2_count: int = seq.count(base2)
-    skew: float = (base1_count - base2_count) / (base1_count + base2_count)
-    return skew
-
-
-def calculate_gc_percent(sequence: str) -> float:
-    """
-    Calculate the GC content of a DNA sequence.
-
-    Args:
-        sequence (str): A string representing the DNA sequence.
-
-    Returns:
-        float: The GC content as a percentage of the total sequence length.
-    """
-    g_count: int = sequence.count("G")
-    c_count: int = sequence.count("C")
-    gc_percent: float = round(100 * ((g_count + c_count) / len(sequence)), 2)
-    return gc_percent
-
-
-def sliding_window(seq: str, window: int, step: int) -> Generator[tuple[int, str], Any, None]:
-    """
-    Generate a sequence of substrings from a given sequence using a sliding window approach.
-
-    This generator function iterates over a sequence and yields substrings of a specified length (window),
-    moving a certain number of bases each time (step). It is designed to handle circular sequences, so when
-    the window extends beyond the end of the sequence, it wraps around to the beginning.
-
-    Args:
-        seq (str): The sequence to be processed.
-        window (int): The length of the window (substring) to be extracted.
-        step (int): The number of bases to move the window each time.
-
-    Yields:
-        tuple: A tuple containing the start position of the window and the extracted substring.
-
-    For each iteration, the function calculates the end position of the window. If the end extends beyond the
-    sequence length, it wraps around, combining the end of the sequence with the beginning to form a circular
-    sequence. This approach is particularly useful for genomes with circular topology.
-    """
-    for start in range(0, len(seq), step):
-        end: int = start + window
-        if end > len(seq):
-            overhang_length: int = (end - len(seq))
-            # assuming circular sequence
-            out_seq: str = seq[start:len(seq)] + seq[0:overhang_length]
-        else:
-            out_seq = seq[start:end]
-        yield start, out_seq
-
-def prepare_legend_table(gc_config, skew_config, feature_config, features_present):
-    legend_table = dict()
-    color_table: Optional[DataFrame] = feature_config.color_table
-    default_colors: DataFrame = feature_config.default_colors
-    features_present: List[str] = features_present
-    block_stroke_color: str = feature_config.block_stroke_color
-    block_stroke_width: float = feature_config.block_stroke_width
-    show_gc = gc_config.show_gc
-    gc_stroke_color: str = gc_config.stroke_color
-    gc_stroke_width: float = gc_config.stroke_width
-    gc_high_fill_color: str = gc_config.high_fill_color
-    gc_low_fill_color: str = gc_config.low_fill_color
-    show_skew = skew_config.show_skew
-    skew_high_fill_color: str = skew_config.high_fill_color
-    skew_low_fill_color: str = skew_config.low_fill_color
-    skew_stroke_color: str = skew_config.stroke_color
-    skew_stroke_width: float = skew_config.stroke_width
-    feature_specific_colors = dict()
-    if color_table is not None and not color_table.empty:
-        for _, row in color_table.iterrows():
-            feature_type = row['feature_type']
-            if feature_type not in feature_specific_colors:
-                feature_specific_colors[feature_type] = []
-            feature_specific_colors[feature_type].append((row['caption'], row['color']))
-    for selected_feature in features_present:
-        if selected_feature in feature_specific_colors.keys():
-            for entry in feature_specific_colors[selected_feature]:
-                specific_caption = entry[0]
-                specific_fill_color = entry[1]
-                legend_table[specific_caption] = (block_stroke_color, block_stroke_width, specific_fill_color)
-            if selected_feature == 'CDS':
-                new_selected_key_name = 'other proteins'
-            else:
-                new_selected_key_name = f'other {selected_feature}s'
-            feature_fill_color = default_colors[default_colors['feature_type'] == selected_feature]['color'].values[0]
-            legend_table[new_selected_key_name] = (block_stroke_color, block_stroke_width, feature_fill_color)
-        else:
-            matching_rows = default_colors[default_colors['feature_type'] == selected_feature]
-            if not matching_rows.empty:
-                feature_fill_color = default_colors[default_colors['feature_type'] == selected_feature]['color'].values[0]
-            else:
-               feature_fill_color = default_colors[default_colors['feature_type'] == "default"]['color'].values[0]
-            legend_table[selected_feature] = (block_stroke_color, block_stroke_width, feature_fill_color)        
-    if show_gc:
-        if gc_high_fill_color == gc_low_fill_color:
-            legend_table['GC content'] = (gc_stroke_color, gc_stroke_width, gc_high_fill_color)
-        else:
-            legend_table['GC content (+)'] = (gc_stroke_color, gc_stroke_width, gc_high_fill_color)
-            legend_table['GC content (-)'] = (gc_stroke_color, gc_stroke_width, gc_low_fill_color)
-    if show_skew:
-        if skew_high_fill_color == skew_low_fill_color:
-            legend_table['GC skew'] = (skew_stroke_color, skew_stroke_width, skew_high_fill_color)
-        else:
-            legend_table['GC skew (+)'] = (skew_stroke_color, skew_stroke_width, skew_high_fill_color)
-            legend_table['GC skew (-)'] = (skew_stroke_color, skew_stroke_width, skew_low_fill_color)
-    return legend_table
-
-
-
-def y_overlap(label1, label2, total_len, minimum_margin):
-    # Adjusted to consider absolute values for y coordinates
-    label1_start_y = label1["start_y"]
-    label2_start_y = label2["start_y"]
-<<<<<<< HEAD
-    label1_angle = (360.0 * (label1["middle"] / total_len)) % 360
-    label2_angle = (360.0 * (label2["middle"] / total_len)) % 360
-    if label1["is_inner"] == False:
-        if   0   <= label1_angle < 10:    # baseline_value = "text-after-edge"
-            max_y1 = label1_start_y 
-            min_y1 = label1_start_y - 1.0 * label1["height_px"] - 0.5 * minimum_margin 
-        elif 10  <= label1_angle < 170:   # baseline_value = "middle"
-            max_y1 = label1_start_y + 0.5 * label1["height_px"] + 0.5 * minimum_margin
-            min_y1 = label1_start_y - 0.5 * label1["height_px"] - 0.5 * minimum_margin
-        elif 170 <= label1_angle < 190:   # baseline_value = "hanging"
-            max_y1 = label1_start_y + 1.0 * label1["height_px"] + 0.5 * minimum_margin
-            min_y1 = label1_start_y - 0.5 * minimum_margin 
-        elif 190 <= label1_angle < 350:   # baseline_value = "middle"
-            max_y1 = label1_start_y + 0.5 * label1["height_px"] + 0.5 * minimum_margin
-            min_y1 = label1_start_y - 0.5 * label1["height_px"] - 0.5 * minimum_margin
-        else:                      # baseline_value = "text-after-edge"
-            max_y1 = label1_start_y 
-            min_y1 = label1_start_y - 1.0 * label1["height_px"] - 0.5 * minimum_margin
-    else:
-        if   0   <= label1_angle < 10:    # baseline_value = "hanging"
-            max_y1 = label1_start_y + 1.0 * label1["height_px"] + 0.5 * minimum_margin 
-            min_y1 = label1_start_y 
-        elif 10  <= label1_angle < 170:   # baseline_value = "middle"
-            max_y1 = label1_start_y + 0.5 * label1["height_px"] + 0.5 * minimum_margin
-            min_y1 = label1_start_y - 0.5 * label1["height_px"] - 0.5 * minimum_margin
-        elif 170 <= label1_angle < 190:   # baseline_value = "middle"
-            max_y1 = label1_start_y + 0.5 * label1["height_px"] + 0.5 * minimum_margin
-            min_y1 = label1_start_y - 0.5 * label1["height_px"] - 0.5 * minimum_margin
-        elif 190 <= label1_angle < 350:   # baseline_value = "middle"
-            max_y1 = label1_start_y + 0.5 * label1["height_px"] + 0.5 * minimum_margin
-            min_y1 = label1_start_y - 0.5 * label1["height_px"] - 0.5 * minimum_margin
-        else:                      # baseline_value = "hanging"
-            max_y1 = label1_start_y 
-            min_y1 = label1_start_y - 1.0 * label1["height_px"] - 0.5 * minimum_margin
-    if label2["is_inner"] == False:
-        if   0   <= label2_angle < 10:    # baseline_value = "text-after-edge"
-            max_y2 = label2_start_y 
-            min_y2 = label2_start_y - 1.0 * label2["height_px"] - 0.5 * minimum_margin
-        elif 10  <= label2_angle < 170:   # baseline_value = "middle"
-            max_y2 = label2_start_y + 0.5 * label2["height_px"] + 0.5 * minimum_margin
-            min_y2 = label2_start_y - 0.5 * label2["height_px"] - 0.5 * minimum_margin
-        elif 170 <= label2_angle < 190:   # baseline_value = "hanging"
-            max_y2 = label2_start_y + 1.0 * label2["height_px"] + 0.5 * minimum_margin
-            min_y2 = label2_start_y - 0.5 * minimum_margin
-        elif 190 <= label2_angle < 350:   # baseline_value = "middle"
-            max_y2 = label2_start_y + 0.5 * label2["height_px"] + 0.5 * minimum_margin
-            min_y2 = label2_start_y - 0.5 * label2["height_px"] - 0.5 * minimum_margin
-        else:                      # baseline_value = "text-after-edge"
-            max_y2 = label2_start_y
-            min_y2 = label2_start_y - 1.0 * label2["height_px"] - 0.5 * minimum_margin
-    else:
-        if   0   <= label2_angle < 10:    # baseline_value = "hanging"
-            max_y2 = label2_start_y + 1.0 * label2["height_px"] + 0.5 * minimum_margin
-            min_y2 = label2_start_y
-        elif 10  <= label2_angle < 170:   # baseline_value = "middle"
-            max_y2 = label2_start_y + 0.5 * label2["height_px"] + 0.5 * minimum_margin
-            min_y2 = label2_start_y - 0.5 * label2["height_px"] - 0.5 * minimum_margin
-        elif 170 <= label2_angle < 190:   # baseline_value = "middle"
-            max_y2 = label2_start_y + 0.5 * label2["height_px"] + 0.5 * minimum_margin
-            min_y2 = label2_start_y - 0.5 * label2["height_px"] - 0.5 * minimum_margin
-        elif 190 <= label2_angle < 350:   # baseline_value = "middle"
-            max_y2 = label2_start_y + 0.5 * label2["height_px"] + 0.5 * minimum_margin
-            min_y2 = label2_start_y - 0.5 * label2["height_px"] - 0.5 * minimum_margin
-        else:                      # baseline_value = "hanging"
-            max_y2 = label2_start_y + 1.0 * label2["height_px"] + 0.5 * minimum_margin
-            min_y2 = label2_start_y
-    if min_y1 < min_y2:
-        if max_y1 >= min_y2:
-=======
-    if label1_start_y < label2_start_y:
-        if (label1_start_y + 0.5 * label1["height_px"] + minimum_margin) > (label2_start_y - 0.5 * label2["height_px"]):
->>>>>>> a727406e
-            return True
-        else:
-            return False
-    else:
-<<<<<<< HEAD
-        if max_y2 >= min_y1:
-=======
-        if (label2_start_y + 0.5 * label2["height_px"] + minimum_margin) > (label1_start_y - 0.5 * label1["height_px"] ):
->>>>>>> a727406e
-            return True
-        else:
-            return False
-
-            
-<<<<<<< HEAD
-def x_overlap(label1, label2, minimum_margin=5.0):
-    # Adjusted to directly return the evaluated condition
-
-    if label1["is_inner"] == False:
-        if label1["start_x"] > 0:
-=======
-def x_overlap(label1, label2, minimum_margin=10.0):
-    # Adjusted to directly return the evaluated condition
-    if label1["is_inner"] == False:
-        if label1["middle_x"] > 0:
->>>>>>> a727406e
-            max_x1 = label1["start_x"] + label1["width_px"] + 0.5 * minimum_margin
-            min_x1 = label1["start_x"] - 0.5 * minimum_margin
-        else:
-            max_x1 = label1["start_x"] + 0.5 * minimum_margin
-            min_x1 = label1["start_x"] - label1["width_px"] - 0.5 * minimum_margin
-    else:
-<<<<<<< HEAD
-        if label1["start_x"] > 0:
-=======
-        if label1["middle_x"] > 0:
->>>>>>> a727406e
-            max_x1 = label1["start_x"] + 0.5 * minimum_margin
-            min_x1 = label1["start_x"] - label1["width_px"] - 0.5 * minimum_margin
-        else:
-            max_x1 = label1["start_x"] + label1["width_px"] + 0.5 * minimum_margin
-            min_x1 = label1["start_x"] - 0.5 * minimum_margin
-    if label2["is_inner"] == False:
-<<<<<<< HEAD
-        if label2["start_x"] > 0:
-=======
-        if label2["middle_x"] > 0:
->>>>>>> a727406e
-            max_x2 = label2["start_x"] + label2["width_px"] + 0.5 * minimum_margin
-            min_x2 = label2["start_x"] - 0.5 * minimum_margin
-        else:
-            max_x2 = label2["start_x"] + 0.5 * minimum_margin
-            min_x2 = label2["start_x"] - label2["width_px"] - 0.5 * minimum_margin
-    else:
-<<<<<<< HEAD
-        if label2["start_x"] > 0:
-=======
-        if label2["middle_x"] > 0:
->>>>>>> a727406e
-            max_x2 = label2["start_x"] + 0.5 * minimum_margin
-            min_x2 = label2["start_x"] - label2["width_px"] - 0.5 * minimum_margin
-        else:
-            max_x2 = label2["start_x"] + label2["width_px"] + 0.5 * minimum_margin
-            min_x2 = label2["start_x"] - 0.5 * minimum_margin
-    if min_x1 < min_x2:
-        if max_x1 >= min_x2:
-            return True
-        # when nested also true
-        elif max_x1 >= max_x2:
-            return True
-        else:
-            return False
-    else:
-        if max_x2 >= min_x1:
-            return True
-        # when nested also true
-        elif max_x2 >= max_x1:
-            return True
-        else:
-            return False
-        
-
-def calculate_angle_degrees(center_x, center_y, x, y, middle, start_angle, end_angle, total_length, x_radius, y_radius, normalize):
-    """Calculate the angle in degrees from a point (x, y) relative to the center of an ellipse."""
-    # Normalize coordinates to a unit circle
-    x_normalized = (x - center_x) / x_radius
-    y_normalized = (y - center_y) / y_radius
-    
-    angle_radians = math.atan2(y_normalized, x_normalized)
-    angle_degrees = math.degrees(angle_radians)
-    return angle_degrees
-
-def calculate_coordinates(center_x, center_y, x_radius, y_radius, angle_degrees, middle, total_length):
-    angle_radians = math.radians(angle_degrees)
-    y = center_y + y_radius * math.sin(angle_radians)
-    x = center_x + x_radius * math.cos(angle_radians)
-
-    return x, y
-
-def calculate_angle_for_y(center_y, y_radius, y):
-    """Calculate the angle in degrees for a given y-coordinate on an ellipse."""
-    if center_y - y_radius <= y <= center_y + y_radius:
-        # Calculate the arcsine of the normalized y-coordinate
-        angle_radians = math.asin((y - center_y) / y_radius)
-        angle_degrees = math.degrees(angle_radians)
-        return angle_degrees
-    else:
-        return None  # Indicates the y-coordinate is outside the ellipse's bounds
-
-
-<<<<<<< HEAD
-def place_labels_on_arc_fc(labels: list[dict],center_x: float,center_y: float,x_radius: float,y_radius: float,start_angle: float,end_angle: float,total_length: int) -> list[dict]:
-=======
-def place_labels_on_arc_fc(labels: list[dict],center_x: float,center_y: float,x_radius: float,y_radius: float,start_angle: float,end_angle: float,total_length: int, margin=2.0, max_iterations=1000) -> list[dict]:
->>>>>>> a727406e
-    def calculate_angle(x, y, origin_x, origin_y):
-        return math.degrees(math.atan2((y - origin_y), (x - origin_x))) % 360 
-
-    def move_label(label, angle):
-        new_x = center_x + x_radius * math.cos(math.radians(angle))
-        new_y = center_y + y_radius * math.sin(math.radians(angle))
-        return new_x, new_y
-<<<<<<< HEAD
-
-    def calculate_angle_of_three_points(x1, y1, x2, y2, x3, y3):
-        v1 = (x1 - x2, y1 - y2)
-        v2 = (x3 - x2, y3 - y2)
-        dot_product = v1[0] * v2[0] + v1[1] * v2[1]
-        mag1 = math.sqrt(v1[0]**2 + v1[1]**2)
-        mag2 = math.sqrt(v2[0]**2 + v2[1]**2)
-        cos_angle = dot_product / (mag1 * mag2)
-        angle = math.acos(max(-1, min(1, cos_angle)))
-        return math.degrees(angle)
-
-    def check_overlap(label1, label2, total_length, margin):
-        return y_overlap(label1, label2, total_length, margin) and x_overlap(label1, label2, minimum_margin=10)
-=======
-
-    def calculate_angle_of_three_points(x1, y1, x2, y2, x3, y3):
-        v1 = (x1 - x2, y1 - y2)
-        v2 = (x3 - x2, y3 - y2)
-        dot_product = v1[0] * v2[0] + v1[1] * v2[1]
-        mag1 = math.sqrt(v1[0]**2 + v1[1]**2)
-        mag2 = math.sqrt(v2[0]**2 + v2[1]**2)
-        cos_angle = dot_product / (mag1 * mag2)
-        angle = math.acos(max(-1, min(1, cos_angle)))
-        return math.degrees(angle)
-
-    def check_overlap(label1, label2):
-        return y_overlap(label1, label2, margin) and x_overlap(label1, label2)
->>>>>>> a727406e
-    rearranged_labels = []
-    labels = sort_labels(labels)
-    current_angle = -70
-    increment = abs(280/len(labels))
-    for i, label in enumerate(labels):
-        if i == 0:
-            label['start_x'], label['start_y'] = calculate_coordinates(center_x, center_y, x_radius, y_radius, current_angle, label['middle'], total_length)
-            rearranged_labels.append(label)
-        else:
-            new_angle = (current_angle + increment)
-            if new_angle <-70: 
-                new_angle = -70
-            elif -70 <= new_angle <70:
-                if label['middle'] > (total_length / 2):
-                    new_angle = 110
-            elif 70 <= new_angle < 110:
-                new_angle = 110
-            else:
-                new_angle = new_angle
-            label['start_x'], label['start_y'] = calculate_coordinates(center_x, center_y, x_radius, y_radius, new_angle, label['middle'], total_length)
-            rearranged_labels.append(label)
-            current_angle = new_angle
-
-    return rearranged_labels
-
-def euclidean_distance(x1, y1, x2, y2):
-    return math.sqrt((x2 - x1)**2 + (y2 - y1)**2)
-
-def sort_labels(labels):
-    return sorted(labels, key=lambda x: x['middle'])
-<<<<<<< HEAD
-
-
-def improved_label_placement_fc(labels, center_x, center_y, x_radius, y_radius, feature_radius, total_length, start_angle, end_angle, y_margin=1.0, max_iterations=10000):
-=======
-
-def improved_label_placement_fc(labels, center_x, center_y, x_radius, y_radius, feature_radius, total_length, start_angle, end_angle, margin=1.0, max_iterations=1000):
->>>>>>> a727406e
-    def calculate_angle(x, y, origin_x, origin_y):
-        return math.degrees(math.atan2((y - origin_y), (x - origin_x))) % 360 
-
-    def move_label(label, angle):
-        new_x = center_x + x_radius * math.cos(math.radians(angle))
-        new_y = center_y + y_radius * math.sin(math.radians(angle))
-        return new_x, new_y
-
-    def calculate_angle_of_three_points(x1, y1, x2, y2, x3, y3):
-        v1 = (x1 - x2, y1 - y2)
-        v2 = (x3 - x2, y3 - y2)
-        dot_product = v1[0] * v2[0] + v1[1] * v2[1]
-        mag1 = math.sqrt(v1[0]**2 + v1[1]**2)
-        mag2 = math.sqrt(v2[0]**2 + v2[1]**2)
-        cos_angle = dot_product / (mag1 * mag2)
-        angle = math.acos(max(-1, min(1, cos_angle)))
-        return math.degrees(angle)
-
-    def check_overlap(label1, label2, total_length):
-        return y_overlap(label1, label2, total_length, y_margin) and x_overlap(label1, label2, minimum_margin=10)
-
-    labels = sort_labels(labels)
-    for iteration in range(max_iterations):
-        changes_made = False
-        for i, label in enumerate(reversed(labels)):
-            reverse_i = len(labels) -1 - i
-            normalize=False
-            current_angle = calculate_angle_degrees(center_x, center_y, label['start_x'], label['start_y'], label['middle'], start_angle, end_angle, total_length, x_radius, y_radius, normalize=normalize)
-
-            current_score = calculate_angle_of_three_points(label["feature_middle_x"], label["feature_middle_y"], 0, 0, label['start_x'], label['start_y'])
-            # Check overlaps with neighbors
-            if i == 0:
-                #print(len(labels), i, reverse_i)
-<<<<<<< HEAD
-                overlaps_prev = check_overlap(label, labels[reverse_i-1], total_length)
-                overlaps_next = check_overlap(label, labels[0], total_length)
-            elif 0 < i < len(labels) - 1:
-                #print(len(labels), i, reverse_i)
-                overlaps_prev = check_overlap(labels[reverse_i-1], label, total_length)
-                overlaps_next = check_overlap(label, labels[reverse_i+1], total_length)
-                
-            elif i == len(labels)- 1 :
-                overlaps_prev = check_overlap(label, labels[-1], total_length)
-                overlaps_next = check_overlap(label, labels[reverse_i+1], total_length)  
-=======
-                overlaps_prev = check_overlap(label, labels[reverse_i -1])
-                overlaps_next = check_overlap(label, labels[0])
-            elif 0 < i < len(labels) - 1:
-                #print(len(labels), i, reverse_i)
-                overlaps_prev = check_overlap(labels[reverse_i-1], label)
-                overlaps_next = check_overlap(label, labels[reverse_i+1])
-                
-            elif i == len(labels)- 1 :
-                overlaps_prev = check_overlap(label, labels[-1])
-                overlaps_next = check_overlap(label, labels[reverse_i+1])  
->>>>>>> a727406e
-            if overlaps_prev and overlaps_next:
-                continue
-            # Determine movement direction
-            if overlaps_prev:
-                direction = 1  # Move towards end angle
-            elif overlaps_next:
-                direction = -1  # Move towards start angle
-            else:
-                # If no overlap, determine direction based on which way reduces the score
-                test_angle_plus = (current_angle + 1)
-                test_x_plus, test_y_plus = move_label(label, test_angle_plus)
-                score_plus = calculate_angle_of_three_points(label["feature_middle_x"], label["feature_middle_y"], 0, 0, test_x_plus, test_y_plus)
-                
-                test_angle_minus = (current_angle - 1)
-                test_x_minus, test_y_minus = move_label(label, test_angle_minus)
-                score_minus = calculate_angle_of_three_points(label["feature_middle_x"], label["feature_middle_y"], 0, 0, test_x_minus, test_y_minus)
-                direction = 1 if abs(score_plus) < abs(score_minus) else -1
-
-            # Move label
-            creates_new_overlap = False
-            while True:
-                new_angle = (current_angle + direction * 0.1)
-                new_x, new_y = move_label(label, new_angle)
-                new_score = calculate_angle_of_three_points(label["feature_middle_x"], label["feature_middle_y"], 0, 0, new_x, new_y)
-                # Check if this move would create overlap with neighbors
-<<<<<<< HEAD
-                label_copy = label.copy()
-                label_copy['start_x'], label_copy['start_y'] = new_x, new_y               
-                if i == 0:
-                    if overlaps_prev:
-                        creates_new_overlap = (check_overlap(label_copy, labels[0], total_length))
-                    elif overlaps_next:
-                        creates_new_overlap = (check_overlap(label_copy, labels[reverse_i - 1], total_length))
-                    else: 
-                        creates_new_overlap = (check_overlap(label_copy, labels[reverse_i - 1], total_length)) or (check_overlap(label_copy, labels[0], total_length))
-                elif 0 < i < len(labels)-1:
-                    prev_label = labels[reverse_i - 1]
-                    next_label = labels[reverse_i + 1]
-                    if overlaps_prev:
-                        creates_new_overlap = (check_overlap(label_copy, next_label, total_length))
-                    elif overlaps_next:
-                        creates_new_overlap = (check_overlap(label_copy, prev_label, total_length))
-                    else:
-                        creates_new_overlap = (check_overlap(label_copy, prev_label, total_length)) or (check_overlap(label_copy, next_label, total_length))
-                elif i == len(labels) -1:
-                    if overlaps_prev:
-                        creates_new_overlap = (check_overlap(label_copy, labels[reverse_i + 1], total_length))
-                    elif overlaps_next:
-                        creates_new_overlap = (check_overlap(label_copy, labels[-1], total_length))
-                    else:
-                        creates_new_overlap = (check_overlap(label_copy, labels[-1], total_length)) or (check_overlap(label_copy, labels[reverse_i +1], total_length))
-                if (abs(new_score) <= abs(current_score)) and not creates_new_overlap:
-=======
-                label_copy = label
-                label_copy['start_x'], label_copy['start_y'] = new_x, new_y               
-                if i == 0:
-                    creates_new_overlap = (check_overlap(label_copy, labels[reverse_i - 1])) or (check_overlap(label_copy, labels[0]))
-                elif 0 < i < len(labels)-1:
-                    prev_label = labels[reverse_i - 1]
-                    next_label = labels[reverse_i + 1]
-                    creates_new_overlap = (check_overlap(label_copy, prev_label)) or (check_overlap(label_copy, next_label))
-                elif i == len(labels) -1:
-                    creates_new_overlap = (check_overlap(label_copy, labels[-1])) or (check_overlap(label_copy, labels[reverse_i +1]))
-                
-                if (abs(new_score) < abs(current_score)) and not creates_new_overlap:
->>>>>>> a727406e
-                    label['start_x'], label['start_y'] = new_x, new_y
-                    current_angle = new_angle
-                    current_score = new_score
-                    changes_made = True
-                else:
-                    break  # Can't move further without issues or no improvement
-        if not changes_made:
-            break  # No changes were made in this iteration, so we can stop
-
-    return labels
-
-
-def rearrange_labels_fc(labels, feature_radius, total_length, genome_len, config_dict, strands, is_outer):
-    track_type = config_dict['canvas']['circular']['track_type']
-    if is_outer:
-        x_radius_factor = config_dict['labels']['arc_x_radius_factor'][track_type][strands][genome_len]
-        y_radius_factor = config_dict['labels']['arc_y_radius_factor'][track_type][strands][genome_len]
-        default_center_x = config_dict['labels']['arc_center_x'][track_type][genome_len]
-    else:
-        x_radius_factor = config_dict['labels']['inner_arc_x_radius_factor'][track_type][strands][genome_len]
-        y_radius_factor = config_dict['labels']['inner_arc_y_radius_factor'][track_type][strands][genome_len]
-        default_center_x = config_dict['labels']['inner_arc_center_x'][track_type][genome_len]
-
-    x_radius = feature_radius * x_radius_factor  # Adjust this factor as needed
-    y_radius = feature_radius * y_radius_factor   # Adjust this factor as needed
-    center_y = 0
-    center_x = default_center_x
-    start_angle = 0
-    end_angle = 360
-
-    labels = sorted(labels, key=lambda x: x['middle'])    
-    # Initial placement of labels
-    labels = place_labels_on_arc_fc(labels, center_x, center_y, x_radius, y_radius, start_angle, end_angle, total_length)
-    
-    # Apply improved label placement
-    labels = improved_label_placement_fc(labels, center_x, center_y, x_radius, y_radius, feature_radius, total_length, start_angle, end_angle)
-    
-    return labels
-
-
-def prepare_label_list(feature_dict, total_length, radius, track_ratio, config_dict):
-    embedded_labels = []
-    left_labels = []
-    right_labels = []
-    left_inner_labels = []
-    right_inner_labels = []
-    outer_labels_rearranged = []
-    inner_labels_rearranged = []
-    outer_labels = []
-    inner_labels = []
-    label_list = []
-
-    length_threshold = config_dict['labels']['length_threshold']['circular']
-    length_param = determine_length_parameter(total_length, length_threshold)
-    track_type = config_dict['canvas']['circular']['track_type']
-    strandedness = config_dict['canvas']['strandedness']
-    if strandedness:
-        strands = "separate"
-    else:
-        strands = "single"
-    allow_inner_labels = config_dict['canvas']['circular']['allow_inner_labels']
-    radius_factor = config_dict['labels']['radius_factor'][track_type][strands][length_param]
-    inner_radius_factor = config_dict['labels']['inner_radius_factor'][track_type][strands][length_param]
-    font_family = config_dict['objects']['text']['font_family']
-    font_size: str = config_dict['labels']['font_size'][length_param]
-    interval = config_dict['canvas']['dpi']
-
-    track_ratio_factor = config_dict['canvas']['circular']['track_ratio_factors'][length_param][0]
-    for feature_object in feature_dict.values():
-        feature_label_text = get_label_text(feature_object)
-        if feature_label_text == '':
-            continue
-        else:      
-            label_entry = dict()
-            longest_segment_length = 0
-            is_embedded = False
-            label_middle = 0
-            coordinate_strand: str = "undefined"
-            feature_location_list = feature_object.location
-            list_of_coordinates = feature_object.coordinates
-            feature_object.strand = feature_location_list[0][2]
-
-            feature_location_count=0
-            for coordinate in list_of_coordinates:
-                if feature_location_list[feature_location_count][0] == "line":
-                    feature_location_count += 1
-                    continue
-                else:
-                    coordinate_start = int(coordinate.start)
-                    coordinate_end = int(coordinate.end)
-                    coordinate_strand = get_strand(coordinate.strand)
-                    interval_length = abs(int(coordinate_end - coordinate_start ) + 1)
-                    interval_middle = int(coordinate_end + coordinate_start) / 2
-                    feature_location_count += 1
-                    if interval_length > longest_segment_length:
-                        longest_segment_start = coordinate_start
-                        longest_segment_end = coordinate_end
-                        longeset_segment_middle = interval_middle
-                        longest_segment_length = interval_length
-            
-            cds_ratio, offset = calculate_cds_ratio(track_ratio, length_param, track_ratio_factor)
-            factors: list[float] = calculate_feature_position_factors_circular(total_length, coordinate_strand, track_ratio, cds_ratio, offset, track_type, strandedness)
-            longest_segment_length_in_pixels = (2*math.pi*radius_factor*radius) * (longest_segment_length)/total_length
-            bbox_width_px, bbox_height_px = calculate_bbox_dimensions(feature_label_text, font_family, font_size, interval)
-            label_middle = longeset_segment_middle
-            label_as_feature_length = total_length * bbox_width_px/(2*math.pi*radius)
-            label_start = label_middle - (label_as_feature_length/2)
-            label_end = label_middle + (label_as_feature_length/2)
-            feature_middle_x: float = (radius * factors[1]) * math.cos(math.radians(360.0 * ((label_middle) / total_length) - 90))
-            feature_middle_y: float = (radius * factors[1]) * math.sin(math.radians(360.0 * ((label_middle) / total_length) - 90))
-            if feature_object.strand == "positive" or allow_inner_labels == False:
-                middle_x: float = (radius_factor * radius) * math.cos(math.radians(360.0 * (label_middle / total_length) - 90)) # 1.05?
-                middle_y: float = (radius_factor * radius) * math.sin(math.radians(360.0 * (label_middle / total_length) - 90)) # 1.05?  
-            else:
-                middle_x: float = (inner_radius_factor * radius) * math.cos(math.radians(360.0 * (label_middle / total_length) - 90))
-                middle_y: float = (inner_radius_factor * radius) * math.sin(math.radians(360.0 * (label_middle / total_length) - 90))
-            if bbox_width_px  < longest_segment_length_in_pixels *1.05:
-                is_embedded = True
-            else:
-                is_embedded = False
-            label_entry["label_text"] = feature_label_text
-            label_entry["middle"] = label_middle
-            label_entry["start"] = label_start
-            label_entry["end"] = label_end
-            label_entry["middle_x"] = middle_x
-            label_entry["middle_y"] = middle_y
-            label_entry["feature_middle_x"] = feature_middle_x
-            label_entry["feature_middle_y"] = feature_middle_y                        
-            label_entry["width_px"] = bbox_width_px
-            label_entry["height_px"] = bbox_height_px
-            label_entry["strand"] = coordinate_strand
-            label_entry["is_embedded"] = is_embedded
-            label_entry["font_size"] = font_size
-            label_entry["font_family"] = font_family
-
-            if is_embedded:
-                embedded_labels.append(label_entry)
-            else:
-                if label_entry["middle"] > (total_length / 2):
-                    if feature_object.strand == "positive" or allow_inner_labels == False:
-                        label_entry["is_inner"] = False
-                        outer_labels.append(label_entry)
-                       
-                    else:
-                        label_entry["is_inner"] = True
-                        inner_labels.append(label_entry)
-                        
-                else:
-                    if feature_object.strand == "positive" or allow_inner_labels == False:
-                        label_entry["is_inner"] = False
-                        outer_labels.append(label_entry)
-                    else:
-                        label_entry["is_inner"] = True
-                        inner_labels.append(label_entry)
-    outer_labels_rearranged = rearrange_labels_fc(outer_labels, radius, total_length, length_param, config_dict, strands, is_outer=True)
-    if allow_inner_labels == True:
-        inner_labels_rearranged = rearrange_labels_fc(inner_labels, radius, total_length, length_param, config_dict, strands, is_outer=False)
-    label_list_fc = embedded_labels + outer_labels_rearranged + inner_labels_rearranged
-    return label_list_fc
-
-def check_label_overlap(label1, label2):
-   """Check if two labels overlap horizontally"""
-   return not (label1["end"] < label2["start"] or label2["end"] < label1["start"])
-
-def find_lowest_available_track(track_dict, label):
-   """Find the lowest track (closest to track_1) where the label can be placed without overlap"""
-   track_num = 1
-   while True:
-       track_id = f"track_{track_num}"
-       # Check if this track has overlaps
-       has_overlap = False
-       if track_id in track_dict:
-           for existing_label in track_dict[track_id]:
-               if check_label_overlap(label, existing_label):
-                   has_overlap = True
-                   break
-       
-       if not has_overlap:
-           return track_num
-       track_num += 1
-
-def prepare_label_list_linear(feature_dict, genome_length, alignment_width, 
-                           genome_size_normalization_factor, cds_height, 
-                           strandedness, config_dict):
-   """
-   Prepares a list of labels for linear genome visualization with proper track organization.
-   """
-   embedded_labels = []
-   external_labels = []
-   track_dict = defaultdict(list)
-   feature_track_positions = {}  # Store feature track positions
-   
-   # Get configuration values
-   length_threshold = config_dict['labels']['length_threshold']['circular']
-   length_param = determine_length_parameter(genome_length, length_threshold)
-   font_family = config_dict['objects']['text']['font_family']
-   font_size = config_dict['labels']['font_size']['linear'][length_param]
-   interval = config_dict['canvas']['dpi']
-   
-   # First pass: Calculate feature track positions
-   for feature_id, feature_object in feature_dict.items():
-       if len(feature_object.coordinates) == 0:
-           continue
-           
-       # Get feature track info
-       coordinate = feature_object.coordinates[0]  # Use first coordinate for strand
-       strand = get_strand(coordinate.strand)
-       feature_track_id = feature_object.feature_track_id
-       
-       # Calculate track position using the same logic as for features
-       factors = calculate_feature_position_factors_linear(strand, feature_track_id, strandedness)
-       
-       track_y_position = cds_height * factors[1]  # Use middle factor
-       
-       # Store track position for this feature
-       feature_track_positions[feature_id] = track_y_position
-   
-   # Second pass: Process labels
-   for feature_id, feature_object in reversed(list(feature_dict.items())):
-       feature_label_text = get_label_text(feature_object)
-       feature_track_id = feature_object.feature_track_id
-       if not feature_label_text:
-           continue
-           
-       # Calculate label dimensions and positions
-       bbox_width_px, bbox_height_px = calculate_bbox_dimensions(
-           feature_label_text, font_family, font_size, interval)
-       
-       # Find the longest segment and its middle point
-       longest_segment_length = 0
-       label_middle = 0
-       coordinate_strand = None
-       factors = None
-       longest_segment_start = 0
-       longest_segment_end = 0
-       
-       for coordinate in feature_object.coordinates:
-           coordinate_strand = get_strand(coordinate.strand)
-           factors = calculate_feature_position_factors_linear(coordinate_strand, strandedness, feature_track_id)
-           start = int(coordinate.start)
-           end = int(coordinate.end)
-           segment_length = abs(end - start + 1)
-           if segment_length > longest_segment_length:
-               longest_segment_start = start
-               longest_segment_end = end
-               longest_segment_length = segment_length
-               label_middle = (end + start) / 2
-               
-       # Calculate normalized positions
-       normalized_start = normalize_position_to_linear_track(
-           longest_segment_start, genome_length, alignment_width, genome_size_normalization_factor)
-       normalized_end = normalize_position_to_linear_track(
-           longest_segment_end, genome_length, alignment_width, genome_size_normalization_factor)
-       longest_segment_length_in_pixels = abs(normalized_end - normalized_start) + 1
-       normalized_middle = (normalized_start + normalized_end) / 2
-       bbox_start = normalized_middle - (bbox_width_px / 2)
-       bbox_end = normalized_middle + (bbox_width_px / 2)
-       
-       # Get actual feature track position
-       feature_y = feature_track_positions.get(feature_id, cds_height * factors[1])
-       
-       # Create base label entry
-       label_entry = {
-           "label_text": feature_label_text,
-           "middle": normalized_middle,
-           "start": bbox_start,
-           "end": bbox_end,
-           "middle_x": normalized_middle,
-           "width_px": bbox_width_px,
-           "height_px": bbox_height_px,
-           "strand": coordinate_strand,
-           "feature_middle_y": feature_y,  # Use actual feature position
-           "font_size": font_size,
-           "font_family": font_family
-       }
-
-       # Determine if label should be embedded
-       if bbox_width_px < longest_segment_length_in_pixels:
-           label_entry.update({
-               "middle_y": feature_y,  # Use actual feature position for embedded labels
-               "is_embedded": True,
-               "track_id": "track_0"
-           })
-           track_dict["track_0"].append(label_entry)
-       else:
-           # For external labels: find lowest possible track
-           label_entry.update({
-               "middle_y": 0,
-               "is_embedded": False
-           })
-           
-           # Find lowest track where label can be placed without overlaps
-           best_track = find_lowest_available_track(track_dict, label_entry)
-           label_entry["track_id"] = f"track_{best_track}"
-           track_dict[f"track_{best_track}"].append(label_entry)
-
-   # Process embedded labels
-   if "track_0" in track_dict:
-       for label in track_dict["track_0"]:
-           embedded_labels.append(label)
-   
-   # Adjust track height based on strandedness
-   if strandedness:
-       track_height = 0.275 * cds_height  # Reduced height for separate strands mode
-   else:
-       track_height = 0.50 * cds_height  # Original height for default mode
-   for track_id in sorted(track_dict.keys()):
-       if track_id == "track_0":
-           continue
-           
-       track_labels = track_dict[track_id]
-       track_num = int(track_id.split("_")[1])
-       
-       for label in track_labels:
-           # Compact vertical positioning for external labels
-           label["middle_y"] = (-0.75 * cds_height - (track_height * track_num))
-           external_labels.append(label)
-
-   return embedded_labels + external_labels
-
+#!/usr/bin/env python
+# coding: utf-8
+
+
+import pandas as pd
+import random
+import math
+from dataclasses import dataclass
+from collections import defaultdict
+from typing import Dict, List, Optional, Tuple
+from collections import defaultdict
+from Bio.SeqFeature import SimpleLocation
+from pandas import DataFrame
+from typing import Generator, Any, Dict, List, Optional
+from Bio.SeqRecord import SeqRecord
+from .create_feature_objects import get_strand
+from .utility_functions import calculate_bbox_dimensions, get_label_text , determine_length_parameter, calculate_cds_ratio
+from .circular_path_drawer import calculate_feature_position_factors_circular
+from .linear_path_drawer import calculate_feature_position_factors_linear, normalize_position_to_linear_track, generate_text_path
+
+
+
+def skew_df(record: SeqRecord, window: int, step: int, nt: str) -> DataFrame:
+    """
+    Calculates dinucleotide skew and content in a DNA sequence, returning a DataFrame.
+
+    Args:
+        record (SeqRecord): BioPython SeqRecord object containing the DNA sequence.
+        window (int): Window size for calculating skew and content.
+        step (int): Step size for the sliding window.
+        nt (str): Dinucleotide pair for skew calculation (e.g., 'GC').
+
+    Returns:
+        DataFrame: A pandas DataFrame containing columns for dinucleotide content,
+                   skew, and cumulative skew, each indexed by sequence position.
+
+    This function calculates the skew and content of a specified dinucleotide pair across
+    a DNA sequence. The skew is calculated for each window of the sequence, and both the
+    cumulative and individual skews are normalized and returned along with the content in a DataFrame.
+    """
+    nt_list = list(nt)
+    nt_1: str = nt_list[0]
+    nt_2: str = nt_list[1]
+    skew_sum: float = 0
+    skew_dict: dict[int, float] = {}
+    content_dict: dict[int, float] = {}
+    skew_cumulative_dict: dict[int, float] = {}
+    seq: str = record.seq.upper()
+    for start, seq_part in sliding_window(seq, window, step):
+        skew: float = calculate_dinucleotide_skew(seq_part, nt_1, nt_2)
+        dinucleotide_content: float = (seq_part.count(
+            nt_1) + seq_part.count(nt_2)) / len(seq_part)
+        content_dict[start] = dinucleotide_content
+        skew_dict[start] = skew
+        skew_sum = (skew_sum + skew)
+        skew_cumulative_dict[start] = (skew_sum)
+    max_skew_abs: float = abs(max(skew_dict.values(), key=abs))
+    max_skew_cumulative_abs: float = abs(
+        max(skew_cumulative_dict.values(), key=abs))
+    factor: float = (max_skew_abs / max_skew_cumulative_abs)
+    skew_cumulative_dict.update((x, (y * factor))
+                                for x, y in skew_cumulative_dict.items())
+    content_legend: str = "{} content".format(nt)
+    skew_legend: str = "{} skew".format(nt)
+    cumulative_skew_legend: str = "Cumulative {} skew, normalized".format(nt)
+    df = pd.DataFrame({content_legend: pd.Series(content_dict), skew_legend: pd.Series(
+        skew_dict), cumulative_skew_legend: pd.Series(skew_cumulative_dict)})
+    return df
+
+
+def calculate_dinucleotide_skew(seq: str, base1: str, base2: str) -> float:
+    """
+    Calculate the skew of two nucleotides in a DNA sequence.
+
+    The skew is calculated as (Count(Base1) - Count(Base2)) / (Count(Base1) + Count(Base2)).
+    This metric helps identify biases in the occurrence of specific nucleotides.
+
+    Args:
+        seq (str): DNA sequence to analyze.
+        base1 (str): First nucleotide for skew calculation.
+        base2 (str): Second nucleotide for skew calculation.
+
+    Returns:
+        float: Skew value for the two nucleotides in the given sequence.
+    """
+    base1_count: int = seq.count(base1)
+    base2_count: int = seq.count(base2)
+    skew: float = (base1_count - base2_count) / (base1_count + base2_count)
+    return skew
+
+
+def calculate_gc_percent(sequence: str) -> float:
+    """
+    Calculate the GC content of a DNA sequence.
+
+    Args:
+        sequence (str): A string representing the DNA sequence.
+
+    Returns:
+        float: The GC content as a percentage of the total sequence length.
+    """
+    g_count: int = sequence.count("G")
+    c_count: int = sequence.count("C")
+    gc_percent: float = round(100 * ((g_count + c_count) / len(sequence)), 2)
+    return gc_percent
+
+
+def sliding_window(seq: str, window: int, step: int) -> Generator[tuple[int, str], Any, None]:
+    """
+    Generate a sequence of substrings from a given sequence using a sliding window approach.
+
+    This generator function iterates over a sequence and yields substrings of a specified length (window),
+    moving a certain number of bases each time (step). It is designed to handle circular sequences, so when
+    the window extends beyond the end of the sequence, it wraps around to the beginning.
+
+    Args:
+        seq (str): The sequence to be processed.
+        window (int): The length of the window (substring) to be extracted.
+        step (int): The number of bases to move the window each time.
+
+    Yields:
+        tuple: A tuple containing the start position of the window and the extracted substring.
+
+    For each iteration, the function calculates the end position of the window. If the end extends beyond the
+    sequence length, it wraps around, combining the end of the sequence with the beginning to form a circular
+    sequence. This approach is particularly useful for genomes with circular topology.
+    """
+    for start in range(0, len(seq), step):
+        end: int = start + window
+        if end > len(seq):
+            overhang_length: int = (end - len(seq))
+            # assuming circular sequence
+            out_seq: str = seq[start:len(seq)] + seq[0:overhang_length]
+        else:
+            out_seq = seq[start:end]
+        yield start, out_seq
+
+def prepare_legend_table(gc_config, skew_config, feature_config, features_present):
+    legend_table = dict()
+    color_table: Optional[DataFrame] = feature_config.color_table
+    default_colors: DataFrame = feature_config.default_colors
+    features_present: List[str] = features_present
+    block_stroke_color: str = feature_config.block_stroke_color
+    block_stroke_width: float = feature_config.block_stroke_width
+    show_gc = gc_config.show_gc
+    gc_stroke_color: str = gc_config.stroke_color
+    gc_stroke_width: float = gc_config.stroke_width
+    gc_high_fill_color: str = gc_config.high_fill_color
+    gc_low_fill_color: str = gc_config.low_fill_color
+    show_skew = skew_config.show_skew
+    skew_high_fill_color: str = skew_config.high_fill_color
+    skew_low_fill_color: str = skew_config.low_fill_color
+    skew_stroke_color: str = skew_config.stroke_color
+    skew_stroke_width: float = skew_config.stroke_width
+    feature_specific_colors = dict()
+    if color_table is not None and not color_table.empty:
+        for _, row in color_table.iterrows():
+            feature_type = row['feature_type']
+            if feature_type not in feature_specific_colors:
+                feature_specific_colors[feature_type] = []
+            feature_specific_colors[feature_type].append((row['caption'], row['color']))
+    for selected_feature in features_present:
+        if selected_feature in feature_specific_colors.keys():
+            for entry in feature_specific_colors[selected_feature]:
+                specific_caption = entry[0]
+                specific_fill_color = entry[1]
+                legend_table[specific_caption] = (block_stroke_color, block_stroke_width, specific_fill_color)
+            if selected_feature == 'CDS':
+                new_selected_key_name = 'other proteins'
+            else:
+                new_selected_key_name = f'other {selected_feature}s'
+            feature_fill_color = default_colors[default_colors['feature_type'] == selected_feature]['color'].values[0]
+            legend_table[new_selected_key_name] = (block_stroke_color, block_stroke_width, feature_fill_color)
+        else:
+            matching_rows = default_colors[default_colors['feature_type'] == selected_feature]
+            if not matching_rows.empty:
+                feature_fill_color = default_colors[default_colors['feature_type'] == selected_feature]['color'].values[0]
+            else:
+               feature_fill_color = default_colors[default_colors['feature_type'] == "default"]['color'].values[0]
+            legend_table[selected_feature] = (block_stroke_color, block_stroke_width, feature_fill_color)        
+    if show_gc:
+        if gc_high_fill_color == gc_low_fill_color:
+            legend_table['GC content'] = (gc_stroke_color, gc_stroke_width, gc_high_fill_color)
+        else:
+            legend_table['GC content (+)'] = (gc_stroke_color, gc_stroke_width, gc_high_fill_color)
+            legend_table['GC content (-)'] = (gc_stroke_color, gc_stroke_width, gc_low_fill_color)
+    if show_skew:
+        if skew_high_fill_color == skew_low_fill_color:
+            legend_table['GC skew'] = (skew_stroke_color, skew_stroke_width, skew_high_fill_color)
+        else:
+            legend_table['GC skew (+)'] = (skew_stroke_color, skew_stroke_width, skew_high_fill_color)
+            legend_table['GC skew (-)'] = (skew_stroke_color, skew_stroke_width, skew_low_fill_color)
+    return legend_table
+
+
+
+def y_overlap(label1, label2, total_len, minimum_margin):
+    # Adjusted to consider absolute values for y coordinates
+    label1_start_y = label1["start_y"]
+    label2_start_y = label2["start_y"]
+    label1_angle = (360.0 * (label1["middle"] / total_len)) % 360
+    label2_angle = (360.0 * (label2["middle"] / total_len)) % 360
+    if label1["is_inner"] == False:
+        if   0   <= label1_angle < 10:    # baseline_value = "text-after-edge"
+            max_y1 = label1_start_y 
+            min_y1 = label1_start_y - 1.0 * label1["height_px"] - 0.5 * minimum_margin 
+        elif 10  <= label1_angle < 170:   # baseline_value = "middle"
+            max_y1 = label1_start_y + 0.5 * label1["height_px"] + 0.5 * minimum_margin
+            min_y1 = label1_start_y - 0.5 * label1["height_px"] - 0.5 * minimum_margin
+        elif 170 <= label1_angle < 190:   # baseline_value = "hanging"
+            max_y1 = label1_start_y + 1.0 * label1["height_px"] + 0.5 * minimum_margin
+            min_y1 = label1_start_y - 0.5 * minimum_margin 
+        elif 190 <= label1_angle < 350:   # baseline_value = "middle"
+            max_y1 = label1_start_y + 0.5 * label1["height_px"] + 0.5 * minimum_margin
+            min_y1 = label1_start_y - 0.5 * label1["height_px"] - 0.5 * minimum_margin
+        else:                      # baseline_value = "text-after-edge"
+            max_y1 = label1_start_y 
+            min_y1 = label1_start_y - 1.0 * label1["height_px"] - 0.5 * minimum_margin
+    else:
+        if   0   <= label1_angle < 10:    # baseline_value = "hanging"
+            max_y1 = label1_start_y + 1.0 * label1["height_px"] + 0.5 * minimum_margin 
+            min_y1 = label1_start_y 
+        elif 10  <= label1_angle < 170:   # baseline_value = "middle"
+            max_y1 = label1_start_y + 0.5 * label1["height_px"] + 0.5 * minimum_margin
+            min_y1 = label1_start_y - 0.5 * label1["height_px"] - 0.5 * minimum_margin
+        elif 170 <= label1_angle < 190:   # baseline_value = "middle"
+            max_y1 = label1_start_y + 0.5 * label1["height_px"] + 0.5 * minimum_margin
+            min_y1 = label1_start_y - 0.5 * label1["height_px"] - 0.5 * minimum_margin
+        elif 190 <= label1_angle < 350:   # baseline_value = "middle"
+            max_y1 = label1_start_y + 0.5 * label1["height_px"] + 0.5 * minimum_margin
+            min_y1 = label1_start_y - 0.5 * label1["height_px"] - 0.5 * minimum_margin
+        else:                      # baseline_value = "hanging"
+            max_y1 = label1_start_y 
+            min_y1 = label1_start_y - 1.0 * label1["height_px"] - 0.5 * minimum_margin
+    if label2["is_inner"] == False:
+        if   0   <= label2_angle < 10:    # baseline_value = "text-after-edge"
+            max_y2 = label2_start_y 
+            min_y2 = label2_start_y - 1.0 * label2["height_px"] - 0.5 * minimum_margin
+        elif 10  <= label2_angle < 170:   # baseline_value = "middle"
+            max_y2 = label2_start_y + 0.5 * label2["height_px"] + 0.5 * minimum_margin
+            min_y2 = label2_start_y - 0.5 * label2["height_px"] - 0.5 * minimum_margin
+        elif 170 <= label2_angle < 190:   # baseline_value = "hanging"
+            max_y2 = label2_start_y + 1.0 * label2["height_px"] + 0.5 * minimum_margin
+            min_y2 = label2_start_y - 0.5 * minimum_margin
+        elif 190 <= label2_angle < 350:   # baseline_value = "middle"
+            max_y2 = label2_start_y + 0.5 * label2["height_px"] + 0.5 * minimum_margin
+            min_y2 = label2_start_y - 0.5 * label2["height_px"] - 0.5 * minimum_margin
+        else:                      # baseline_value = "text-after-edge"
+            max_y2 = label2_start_y
+            min_y2 = label2_start_y - 1.0 * label2["height_px"] - 0.5 * minimum_margin
+    else:
+        if   0   <= label2_angle < 10:    # baseline_value = "hanging"
+            max_y2 = label2_start_y + 1.0 * label2["height_px"] + 0.5 * minimum_margin
+            min_y2 = label2_start_y
+        elif 10  <= label2_angle < 170:   # baseline_value = "middle"
+            max_y2 = label2_start_y + 0.5 * label2["height_px"] + 0.5 * minimum_margin
+            min_y2 = label2_start_y - 0.5 * label2["height_px"] - 0.5 * minimum_margin
+        elif 170 <= label2_angle < 190:   # baseline_value = "middle"
+            max_y2 = label2_start_y + 0.5 * label2["height_px"] + 0.5 * minimum_margin
+            min_y2 = label2_start_y - 0.5 * label2["height_px"] - 0.5 * minimum_margin
+        elif 190 <= label2_angle < 350:   # baseline_value = "middle"
+            max_y2 = label2_start_y + 0.5 * label2["height_px"] + 0.5 * minimum_margin
+            min_y2 = label2_start_y - 0.5 * label2["height_px"] - 0.5 * minimum_margin
+        else:                      # baseline_value = "hanging"
+            max_y2 = label2_start_y + 1.0 * label2["height_px"] + 0.5 * minimum_margin
+            min_y2 = label2_start_y
+    if min_y1 < min_y2:
+        if max_y1 >= min_y2:
+            return True
+        else:
+            return False
+    else:
+        if max_y2 >= min_y1:
+            return True
+        else:
+            return False
+
+            
+def x_overlap(label1, label2, minimum_margin=5.0):
+    # Adjusted to directly return the evaluated condition
+
+    if label1["is_inner"] == False:
+        if label1["start_x"] > 0:
+            max_x1 = label1["start_x"] + label1["width_px"] + 0.5 * minimum_margin
+            min_x1 = label1["start_x"] - 0.5 * minimum_margin
+        else:
+            max_x1 = label1["start_x"] + 0.5 * minimum_margin
+            min_x1 = label1["start_x"] - label1["width_px"] - 0.5 * minimum_margin
+    else:
+        if label1["start_x"] > 0:
+            max_x1 = label1["start_x"] + 0.5 * minimum_margin
+            min_x1 = label1["start_x"] - label1["width_px"] - 0.5 * minimum_margin
+        else:
+            max_x1 = label1["start_x"] + label1["width_px"] + 0.5 * minimum_margin
+            min_x1 = label1["start_x"] - 0.5 * minimum_margin
+    if label2["is_inner"] == False:
+        if label2["start_x"] > 0:
+            max_x2 = label2["start_x"] + label2["width_px"] + 0.5 * minimum_margin
+            min_x2 = label2["start_x"] - 0.5 * minimum_margin
+        else:
+            max_x2 = label2["start_x"] + 0.5 * minimum_margin
+            min_x2 = label2["start_x"] - label2["width_px"] - 0.5 * minimum_margin
+    else:
+        if label2["start_x"] > 0:
+            max_x2 = label2["start_x"] + 0.5 * minimum_margin
+            min_x2 = label2["start_x"] - label2["width_px"] - 0.5 * minimum_margin
+        else:
+            max_x2 = label2["start_x"] + label2["width_px"] + 0.5 * minimum_margin
+            min_x2 = label2["start_x"] - 0.5 * minimum_margin
+    if min_x1 < min_x2:
+        if max_x1 >= min_x2:
+            return True
+        # when nested also true
+        elif max_x1 >= max_x2:
+            return True
+        else:
+            return False
+    else:
+        if max_x2 >= min_x1:
+            return True
+        # when nested also true
+        elif max_x2 >= max_x1:
+            return True
+        else:
+            return False
+        
+
+def calculate_angle_degrees(center_x, center_y, x, y, middle, start_angle, end_angle, total_length, x_radius, y_radius, normalize):
+    """Calculate the angle in degrees from a point (x, y) relative to the center of an ellipse."""
+    # Normalize coordinates to a unit circle
+    x_normalized = (x - center_x) / x_radius
+    y_normalized = (y - center_y) / y_radius
+    
+    angle_radians = math.atan2(y_normalized, x_normalized)
+    angle_degrees = math.degrees(angle_radians)
+    return angle_degrees
+
+def calculate_coordinates(center_x, center_y, x_radius, y_radius, angle_degrees, middle, total_length):
+    angle_radians = math.radians(angle_degrees)
+    y = center_y + y_radius * math.sin(angle_radians)
+    x = center_x + x_radius * math.cos(angle_radians)
+
+    return x, y
+
+def calculate_angle_for_y(center_y, y_radius, y):
+    """Calculate the angle in degrees for a given y-coordinate on an ellipse."""
+    if center_y - y_radius <= y <= center_y + y_radius:
+        # Calculate the arcsine of the normalized y-coordinate
+        angle_radians = math.asin((y - center_y) / y_radius)
+        angle_degrees = math.degrees(angle_radians)
+        return angle_degrees
+    else:
+        return None  # Indicates the y-coordinate is outside the ellipse's bounds
+
+
+def place_labels_on_arc_fc(labels: list[dict],center_x: float,center_y: float,x_radius: float,y_radius: float,start_angle: float,end_angle: float,total_length: int) -> list[dict]:
+    def calculate_angle(x, y, origin_x, origin_y):
+        return math.degrees(math.atan2((y - origin_y), (x - origin_x))) % 360 
+
+    def move_label(label, angle):
+        new_x = center_x + x_radius * math.cos(math.radians(angle))
+        new_y = center_y + y_radius * math.sin(math.radians(angle))
+        return new_x, new_y
+      
+    def calculate_angle_of_three_points(x1, y1, x2, y2, x3, y3):
+        v1 = (x1 - x2, y1 - y2)
+        v2 = (x3 - x2, y3 - y2)
+        dot_product = v1[0] * v2[0] + v1[1] * v2[1]
+        mag1 = math.sqrt(v1[0]**2 + v1[1]**2)
+        mag2 = math.sqrt(v2[0]**2 + v2[1]**2)
+        cos_angle = dot_product / (mag1 * mag2)
+        angle = math.acos(max(-1, min(1, cos_angle)))
+        return math.degrees(angle)
+
+    def check_overlap(label1, label2, total_length, margin):
+        return y_overlap(label1, label2, total_length, margin) and x_overlap(label1, label2, minimum_margin=10)
+    rearranged_labels = []
+    labels = sort_labels(labels)
+    current_angle = -70
+    increment = abs(280/len(labels))
+    for i, label in enumerate(labels):
+        if i == 0:
+            label['start_x'], label['start_y'] = calculate_coordinates(center_x, center_y, x_radius, y_radius, current_angle, label['middle'], total_length)
+            rearranged_labels.append(label)
+        else:
+            new_angle = (current_angle + increment)
+            if new_angle <-70: 
+                new_angle = -70
+            elif -70 <= new_angle <70:
+                if label['middle'] > (total_length / 2):
+                    new_angle = 110
+            elif 70 <= new_angle < 110:
+                new_angle = 110
+            else:
+                new_angle = new_angle
+            label['start_x'], label['start_y'] = calculate_coordinates(center_x, center_y, x_radius, y_radius, new_angle, label['middle'], total_length)
+            rearranged_labels.append(label)
+            current_angle = new_angle
+
+    return rearranged_labels
+
+def euclidean_distance(x1, y1, x2, y2):
+    return math.sqrt((x2 - x1)**2 + (y2 - y1)**2)
+
+def sort_labels(labels):
+    return sorted(labels, key=lambda x: x['middle'])
+
+def improved_label_placement_fc(labels, center_x, center_y, x_radius, y_radius, feature_radius, total_length, start_angle, end_angle, y_margin=1.0, max_iterations=10000):
+    def calculate_angle(x, y, origin_x, origin_y):
+        return math.degrees(math.atan2((y - origin_y), (x - origin_x))) % 360 
+
+    def move_label(label, angle):
+        new_x = center_x + x_radius * math.cos(math.radians(angle))
+        new_y = center_y + y_radius * math.sin(math.radians(angle))
+        return new_x, new_y
+
+    def calculate_angle_of_three_points(x1, y1, x2, y2, x3, y3):
+        v1 = (x1 - x2, y1 - y2)
+        v2 = (x3 - x2, y3 - y2)
+        dot_product = v1[0] * v2[0] + v1[1] * v2[1]
+        mag1 = math.sqrt(v1[0]**2 + v1[1]**2)
+        mag2 = math.sqrt(v2[0]**2 + v2[1]**2)
+        cos_angle = dot_product / (mag1 * mag2)
+        angle = math.acos(max(-1, min(1, cos_angle)))
+        return math.degrees(angle)
+
+    def check_overlap(label1, label2, total_length):
+        return y_overlap(label1, label2, total_length, y_margin) and x_overlap(label1, label2, minimum_margin=10)
+
+    labels = sort_labels(labels)
+    for iteration in range(max_iterations):
+        changes_made = False
+        for i, label in enumerate(reversed(labels)):
+            reverse_i = len(labels) -1 - i
+            normalize=False
+            current_angle = calculate_angle_degrees(center_x, center_y, label['start_x'], label['start_y'], label['middle'], start_angle, end_angle, total_length, x_radius, y_radius, normalize=normalize)
+
+            current_score = calculate_angle_of_three_points(label["feature_middle_x"], label["feature_middle_y"], 0, 0, label['start_x'], label['start_y'])
+            # Check overlaps with neighbors
+            if i == 0:
+                overlaps_prev = check_overlap(label, labels[reverse_i-1], total_length)
+                overlaps_next = check_overlap(label, labels[0], total_length)
+            elif 0 < i < len(labels) - 1:
+                overlaps_prev = check_overlap(labels[reverse_i-1], label, total_length)
+                overlaps_next = check_overlap(label, labels[reverse_i+1], total_length)
+            elif i == len(labels)- 1 :
+                overlaps_prev = check_overlap(label, labels[-1], total_length)
+                overlaps_next = check_overlap(label, labels[reverse_i+1], total_length)  
+            if overlaps_prev and overlaps_next:
+                continue
+            # Determine movement direction
+            if overlaps_prev:
+                direction = 1  # Move towards end angle
+            elif overlaps_next:
+                direction = -1  # Move towards start angle
+            else:
+                # If no overlap, determine direction based on which way reduces the score
+                test_angle_plus = (current_angle + 1)
+                test_x_plus, test_y_plus = move_label(label, test_angle_plus)
+                score_plus = calculate_angle_of_three_points(label["feature_middle_x"], label["feature_middle_y"], 0, 0, test_x_plus, test_y_plus)
+                
+                test_angle_minus = (current_angle - 1)
+                test_x_minus, test_y_minus = move_label(label, test_angle_minus)
+                score_minus = calculate_angle_of_three_points(label["feature_middle_x"], label["feature_middle_y"], 0, 0, test_x_minus, test_y_minus)
+                direction = 1 if abs(score_plus) < abs(score_minus) else -1
+
+            # Move label
+            creates_new_overlap = False
+            while True:
+                new_angle = (current_angle + direction * 0.1)
+                new_x, new_y = move_label(label, new_angle)
+                new_score = calculate_angle_of_three_points(label["feature_middle_x"], label["feature_middle_y"], 0, 0, new_x, new_y)
+                # Check if this move would create overlap with neighbors
+                label_copy = label.copy()
+                label_copy['start_x'], label_copy['start_y'] = new_x, new_y               
+                if i == 0:
+                    if overlaps_prev:
+                        creates_new_overlap = (check_overlap(label_copy, labels[0], total_length))
+                    elif overlaps_next:
+                        creates_new_overlap = (check_overlap(label_copy, labels[reverse_i - 1], total_length))
+                    else: 
+                        creates_new_overlap = (check_overlap(label_copy, labels[reverse_i - 1], total_length)) or (check_overlap(label_copy, labels[0], total_length))
+                elif 0 < i < len(labels)-1:
+                    prev_label = labels[reverse_i - 1]
+                    next_label = labels[reverse_i + 1]
+                    if overlaps_prev:
+                        creates_new_overlap = (check_overlap(label_copy, next_label, total_length))
+                    elif overlaps_next:
+                        creates_new_overlap = (check_overlap(label_copy, prev_label, total_length))
+                    else:
+                        creates_new_overlap = (check_overlap(label_copy, prev_label, total_length)) or (check_overlap(label_copy, next_label, total_length))
+                elif i == len(labels) -1:
+                    if overlaps_prev:
+                        creates_new_overlap = (check_overlap(label_copy, labels[reverse_i + 1], total_length))
+                    elif overlaps_next:
+                        creates_new_overlap = (check_overlap(label_copy, labels[-1], total_length))
+                    else:
+                        creates_new_overlap = (check_overlap(label_copy, labels[-1], total_length)) or (check_overlap(label_copy, labels[reverse_i +1], total_length))
+                if (abs(new_score) <= abs(current_score)) and not creates_new_overlap:
+                    label['start_x'], label['start_y'] = new_x, new_y
+                    current_angle = new_angle
+                    current_score = new_score
+                    changes_made = True
+                else:
+                    break  # Can't move further without issues or no improvement
+        if not changes_made:
+            break  # No changes were made in this iteration, so we can stop
+
+    return labels
+
+
+def rearrange_labels_fc(labels, feature_radius, total_length, genome_len, config_dict, strands, is_outer):
+    track_type = config_dict['canvas']['circular']['track_type']
+    if is_outer:
+        x_radius_factor = config_dict['labels']['arc_x_radius_factor'][track_type][strands][genome_len]
+        y_radius_factor = config_dict['labels']['arc_y_radius_factor'][track_type][strands][genome_len]
+        default_center_x = config_dict['labels']['arc_center_x'][track_type][genome_len]
+    else:
+        x_radius_factor = config_dict['labels']['inner_arc_x_radius_factor'][track_type][strands][genome_len]
+        y_radius_factor = config_dict['labels']['inner_arc_y_radius_factor'][track_type][strands][genome_len]
+        default_center_x = config_dict['labels']['inner_arc_center_x'][track_type][genome_len]
+
+    x_radius = feature_radius * x_radius_factor  # Adjust this factor as needed
+    y_radius = feature_radius * y_radius_factor   # Adjust this factor as needed
+    center_y = 0
+    center_x = default_center_x
+    start_angle = 0
+    end_angle = 360
+
+    labels = sorted(labels, key=lambda x: x['middle'])    
+    # Initial placement of labels
+    labels = place_labels_on_arc_fc(labels, center_x, center_y, x_radius, y_radius, start_angle, end_angle, total_length)
+    
+    # Apply improved label placement
+    labels = improved_label_placement_fc(labels, center_x, center_y, x_radius, y_radius, feature_radius, total_length, start_angle, end_angle)
+    
+    return labels
+
+
+def prepare_label_list(feature_dict, total_length, radius, track_ratio, config_dict):
+    embedded_labels = []
+    left_labels = []
+    right_labels = []
+    left_inner_labels = []
+    right_inner_labels = []
+    outer_labels_rearranged = []
+    inner_labels_rearranged = []
+    outer_labels = []
+    inner_labels = []
+    label_list = []
+
+    length_threshold = config_dict['labels']['length_threshold']['circular']
+    length_param = determine_length_parameter(total_length, length_threshold)
+    track_type = config_dict['canvas']['circular']['track_type']
+    strandedness = config_dict['canvas']['strandedness']
+    if strandedness:
+        strands = "separate"
+    else:
+        strands = "single"
+    allow_inner_labels = config_dict['canvas']['circular']['allow_inner_labels']
+    radius_factor = config_dict['labels']['radius_factor'][track_type][strands][length_param]
+    inner_radius_factor = config_dict['labels']['inner_radius_factor'][track_type][strands][length_param]
+    font_family = config_dict['objects']['text']['font_family']
+    font_size: str = config_dict['labels']['font_size'][length_param]
+    interval = config_dict['canvas']['dpi']
+
+    track_ratio_factor = config_dict['canvas']['circular']['track_ratio_factors'][length_param][0]
+    for feature_object in feature_dict.values():
+        feature_label_text = get_label_text(feature_object)
+        if feature_label_text == '':
+            continue
+        else:      
+            label_entry = dict()
+            longest_segment_length = 0
+            is_embedded = False
+            label_middle = 0
+            coordinate_strand: str = "undefined"
+            feature_location_list = feature_object.location
+            list_of_coordinates = feature_object.coordinates
+            feature_object.strand = feature_location_list[0][2]
+
+            feature_location_count=0
+            for coordinate in list_of_coordinates:
+                if feature_location_list[feature_location_count][0] == "line":
+                    feature_location_count += 1
+                    continue
+                else:
+                    coordinate_start = int(coordinate.start)
+                    coordinate_end = int(coordinate.end)
+                    coordinate_strand = get_strand(coordinate.strand)
+                    interval_length = abs(int(coordinate_end - coordinate_start ) + 1)
+                    interval_middle = int(coordinate_end + coordinate_start) / 2
+                    feature_location_count += 1
+                    if interval_length > longest_segment_length:
+                        longest_segment_start = coordinate_start
+                        longest_segment_end = coordinate_end
+                        longeset_segment_middle = interval_middle
+                        longest_segment_length = interval_length
+            
+            cds_ratio, offset = calculate_cds_ratio(track_ratio, length_param, track_ratio_factor)
+            factors: list[float] = calculate_feature_position_factors_circular(total_length, coordinate_strand, track_ratio, cds_ratio, offset, track_type, strandedness)
+            longest_segment_length_in_pixels = (2*math.pi*radius_factor*radius) * (longest_segment_length)/total_length
+            bbox_width_px, bbox_height_px = calculate_bbox_dimensions(feature_label_text, font_family, font_size, interval)
+            label_middle = longeset_segment_middle
+            label_as_feature_length = total_length * bbox_width_px/(2*math.pi*radius)
+            label_start = label_middle - (label_as_feature_length/2)
+            label_end = label_middle + (label_as_feature_length/2)
+            feature_middle_x: float = (radius * factors[1]) * math.cos(math.radians(360.0 * ((label_middle) / total_length) - 90))
+            feature_middle_y: float = (radius * factors[1]) * math.sin(math.radians(360.0 * ((label_middle) / total_length) - 90))
+            if feature_object.strand == "positive" or allow_inner_labels == False:
+                middle_x: float = (radius_factor * radius) * math.cos(math.radians(360.0 * (label_middle / total_length) - 90)) # 1.05?
+                middle_y: float = (radius_factor * radius) * math.sin(math.radians(360.0 * (label_middle / total_length) - 90)) # 1.05?  
+            else:
+                middle_x: float = (inner_radius_factor * radius) * math.cos(math.radians(360.0 * (label_middle / total_length) - 90))
+                middle_y: float = (inner_radius_factor * radius) * math.sin(math.radians(360.0 * (label_middle / total_length) - 90))
+            if bbox_width_px  < longest_segment_length_in_pixels *1.05:
+                is_embedded = True
+            else:
+                is_embedded = False
+            label_entry["label_text"] = feature_label_text
+            label_entry["middle"] = label_middle
+            label_entry["start"] = label_start
+            label_entry["end"] = label_end
+            label_entry["middle_x"] = middle_x
+            label_entry["middle_y"] = middle_y
+            label_entry["feature_middle_x"] = feature_middle_x
+            label_entry["feature_middle_y"] = feature_middle_y                        
+            label_entry["width_px"] = bbox_width_px
+            label_entry["height_px"] = bbox_height_px
+            label_entry["strand"] = coordinate_strand
+            label_entry["is_embedded"] = is_embedded
+            label_entry["font_size"] = font_size
+            label_entry["font_family"] = font_family
+
+            if is_embedded:
+                embedded_labels.append(label_entry)
+            else:
+                if label_entry["middle"] > (total_length / 2):
+                    if feature_object.strand == "positive" or allow_inner_labels == False:
+                        label_entry["is_inner"] = False
+                        outer_labels.append(label_entry)
+                       
+                    else:
+                        label_entry["is_inner"] = True
+                        inner_labels.append(label_entry)
+                        
+                else:
+                    if feature_object.strand == "positive" or allow_inner_labels == False:
+                        label_entry["is_inner"] = False
+                        outer_labels.append(label_entry)
+                    else:
+                        label_entry["is_inner"] = True
+                        inner_labels.append(label_entry)
+    outer_labels_rearranged = rearrange_labels_fc(outer_labels, radius, total_length, length_param, config_dict, strands, is_outer=True)
+    if allow_inner_labels == True:
+        inner_labels_rearranged = rearrange_labels_fc(inner_labels, radius, total_length, length_param, config_dict, strands, is_outer=False)
+    label_list_fc = embedded_labels + outer_labels_rearranged + inner_labels_rearranged
+    return label_list_fc
+
+def check_label_overlap(label1, label2):
+   """Check if two labels overlap horizontally"""
+   return not (label1["end"] < label2["start"] or label2["end"] < label1["start"])
+
+def find_lowest_available_track(track_dict, label):
+   """Find the lowest track (closest to track_1) where the label can be placed without overlap"""
+   track_num = 1
+   while True:
+       track_id = f"track_{track_num}"
+       # Check if this track has overlaps
+       has_overlap = False
+       if track_id in track_dict:
+           for existing_label in track_dict[track_id]:
+               if check_label_overlap(label, existing_label):
+                   has_overlap = True
+                   break
+       
+       if not has_overlap:
+           return track_num
+       track_num += 1
+
+def prepare_label_list_linear(feature_dict, genome_length, alignment_width, 
+                           genome_size_normalization_factor, cds_height, 
+                           strandedness, config_dict):
+   """
+   Prepares a list of labels for linear genome visualization with proper track organization.
+   """
+   embedded_labels = []
+   external_labels = []
+   track_dict = defaultdict(list)
+   feature_track_positions = {}  # Store feature track positions
+   
+   # Get configuration values
+   length_threshold = config_dict['labels']['length_threshold']['circular']
+   length_param = determine_length_parameter(genome_length, length_threshold)
+   font_family = config_dict['objects']['text']['font_family']
+   font_size = config_dict['labels']['font_size']['linear'][length_param]
+   interval = config_dict['canvas']['dpi']
+   
+   # First pass: Calculate feature track positions
+   for feature_id, feature_object in feature_dict.items():
+       if len(feature_object.coordinates) == 0:
+           continue
+           
+       # Get feature track info
+       coordinate = feature_object.coordinates[0]  # Use first coordinate for strand
+       strand = get_strand(coordinate.strand)
+       feature_track_id = feature_object.feature_track_id
+       
+       # Calculate track position using the same logic as for features
+       factors = calculate_feature_position_factors_linear(strand, feature_track_id, strandedness)
+       
+       track_y_position = cds_height * factors[1]  # Use middle factor
+       
+       # Store track position for this feature
+       feature_track_positions[feature_id] = track_y_position
+   
+   # Second pass: Process labels
+   for feature_id, feature_object in reversed(list(feature_dict.items())):
+       feature_label_text = get_label_text(feature_object)
+       feature_track_id = feature_object.feature_track_id
+       if not feature_label_text:
+           continue
+           
+       # Calculate label dimensions and positions
+       bbox_width_px, bbox_height_px = calculate_bbox_dimensions(
+           feature_label_text, font_family, font_size, interval)
+       
+       # Find the longest segment and its middle point
+       longest_segment_length = 0
+       label_middle = 0
+       coordinate_strand = None
+       factors = None
+       longest_segment_start = 0
+       longest_segment_end = 0
+       
+       for coordinate in feature_object.coordinates:
+           coordinate_strand = get_strand(coordinate.strand)
+           factors = calculate_feature_position_factors_linear(coordinate_strand, strandedness, feature_track_id)
+           start = int(coordinate.start)
+           end = int(coordinate.end)
+           segment_length = abs(end - start + 1)
+           if segment_length > longest_segment_length:
+               longest_segment_start = start
+               longest_segment_end = end
+               longest_segment_length = segment_length
+               label_middle = (end + start) / 2
+               
+       # Calculate normalized positions
+       normalized_start = normalize_position_to_linear_track(
+           longest_segment_start, genome_length, alignment_width, genome_size_normalization_factor)
+       normalized_end = normalize_position_to_linear_track(
+           longest_segment_end, genome_length, alignment_width, genome_size_normalization_factor)
+       longest_segment_length_in_pixels = abs(normalized_end - normalized_start) + 1
+       normalized_middle = (normalized_start + normalized_end) / 2
+       bbox_start = normalized_middle - (bbox_width_px / 2)
+       bbox_end = normalized_middle + (bbox_width_px / 2)
+       
+       # Get actual feature track position
+       feature_y = feature_track_positions.get(feature_id, cds_height * factors[1])
+       
+       # Create base label entry
+       label_entry = {
+           "label_text": feature_label_text,
+           "middle": normalized_middle,
+           "start": bbox_start,
+           "end": bbox_end,
+           "middle_x": normalized_middle,
+           "width_px": bbox_width_px,
+           "height_px": bbox_height_px,
+           "strand": coordinate_strand,
+           "feature_middle_y": feature_y,  # Use actual feature position
+           "font_size": font_size,
+           "font_family": font_family
+       }
+
+       # Determine if label should be embedded
+       if bbox_width_px < longest_segment_length_in_pixels:
+           label_entry.update({
+               "middle_y": feature_y,  # Use actual feature position for embedded labels
+               "is_embedded": True,
+               "track_id": "track_0"
+           })
+           track_dict["track_0"].append(label_entry)
+       else:
+           # For external labels: find lowest possible track
+           label_entry.update({
+               "middle_y": 0,
+               "is_embedded": False
+           })
+           
+           # Find lowest track where label can be placed without overlaps
+           best_track = find_lowest_available_track(track_dict, label_entry)
+           label_entry["track_id"] = f"track_{best_track}"
+           track_dict[f"track_{best_track}"].append(label_entry)
+
+   # Process embedded labels
+   if "track_0" in track_dict:
+       for label in track_dict["track_0"]:
+           embedded_labels.append(label)
+   
+   # Adjust track height based on strandedness
+   if strandedness:
+       track_height = 0.275 * cds_height  # Reduced height for separate strands mode
+   else:
+       track_height = 0.50 * cds_height  # Original height for default mode
+   for track_id in sorted(track_dict.keys()):
+       if track_id == "track_0":
+           continue
+           
+       track_labels = track_dict[track_id]
+       track_num = int(track_id.split("_")[1])
+       
+       for label in track_labels:
+           # Compact vertical positioning for external labels
+           label["middle_y"] = (-0.75 * cds_height - (track_height * track_num))
+           external_labels.append(label)
+
+   return embedded_labels + external_labels
+